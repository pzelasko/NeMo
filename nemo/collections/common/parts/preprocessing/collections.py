--- conflicted
+++ resolved
@@ -235,9 +235,6 @@
         )
 
 
-<<<<<<< HEAD
-class ALMAudioText(_Collection):
-=======
 class AudioQAEntity(object):
     def __init__(self, sid, audio_file, duration, question, answer, offset, speaker, orig_sr, lang) -> None:
         self.id = sid
@@ -252,20 +249,12 @@
 
 
 class ALMAudioText(object):
->>>>>>> b78763c6
     """List of audio-transcript text correspondence with preprocessing.
     
     All of the audio, duration, question, answer are optional.
     If answer is not present, text is treated as the answer.
     """
 
-<<<<<<< HEAD
-    OUTPUT_TYPE = collections.namedtuple(
-        typename='AudioQAEntity', field_names='id audio_file duration question answer offset speaker orig_sr lang',
-    )
-
-=======
->>>>>>> b78763c6
     def __init__(
         self,
         ids: List[int],
@@ -304,10 +293,6 @@
             index_by_file_id: If True, saves a mapping from filename base (ID) to index in data.
         """
 
-<<<<<<< HEAD
-        output_type = self.OUTPUT_TYPE
-=======
->>>>>>> b78763c6
         data, duration_filtered, num_filtered, total_duration = [], 0.0, 0, 0.0
         if index_by_file_id:
             self.mapping = {}
@@ -317,25 +302,6 @@
         ):
             # Duration filters.
             if duration is not None:
-<<<<<<< HEAD
-                if min_duration is not None and duration < min_duration:
-                    duration_filtered += duration
-                    num_filtered += 1
-                    continue
-
-                if max_duration is not None and duration > max_duration:
-                    duration_filtered += duration
-                    num_filtered += 1
-                    continue
-                total_duration += duration
-
-            if answer is None:
-                duration_filtered += duration
-                num_filtered += 1
-                continue
-
-            data.append(output_type(id_, audio_file, duration, question, answer, offset, speaker, orig_sr, lang))
-=======
                 curr_min_dur = min(duration) if isinstance(duration, list) else duration
                 curr_max_dur = max(duration) if isinstance(duration, list) else duration
                 curr_sum_dur = sum(duration) if isinstance(duration, list) else duration
@@ -356,7 +322,6 @@
                 continue
 
             data.append(AudioQAEntity(id_, audio_file, duration, question, answer, offset, speaker, orig_sr, lang))
->>>>>>> b78763c6
             if index_by_file_id and audio_file is not None:
                 file_id, _ = os.path.splitext(os.path.basename(audio_file))
                 if file_id not in self.mapping:
@@ -389,9 +354,6 @@
         logging.info("Dataset loaded with %d files totalling %.2f hours", len(data), total_duration / 3600)
         logging.info("%d files were filtered totalling %.2f hours", num_filtered, duration_filtered / 3600)
 
-<<<<<<< HEAD
-        super().__init__(data)
-=======
         self.data = data
 
     def __getitem__(self, idx):
@@ -401,7 +363,6 @@
 
     def __len__(self):
         return len(self.data)
->>>>>>> b78763c6
 
 
 class ALMAudioTextCollection(ALMAudioText):
@@ -413,18 +374,11 @@
     def __init__(
         self,
         manifests_files: Union[str, List[str]],
-<<<<<<< HEAD
-        question_file: Optional[str] = None,
+        question_file: Optional[Union[List[str], str]] = None,
         random_context_prob: Optional[float] = None,
         random_context_num: Optional[int] = 3,
         random_context_positive_percent: Optional[float] = 0.1,
         include_voice_name: Optional[bool] = False,
-=======
-        question_file: Optional[Union[List[str], str]] = None,
-        random_context_prob: Optional[float] = None,
-        random_context_num: Optional[int] = 3,
-        random_context_positive_percent: Optional[float] = 0.1,
->>>>>>> b78763c6
         *args,
         **kwargs,
     ):
@@ -451,10 +405,6 @@
             [],
         )
         if question_file is not None:
-<<<<<<< HEAD
-            self.random_questions = open(question_file).readlines()
-            print(f"Use random questions from {question_file} for {manifests_files}")
-=======
             question_file_list = question_file.split(",") if isinstance(question_file, str) else question_file
             self.random_questions = []
             for filepath in question_file_list:
@@ -464,17 +414,14 @@
                         if line:
                             self.random_questions.append(line)
             logging.info(f"Use random questions from {question_file} for {manifests_files}")
->>>>>>> b78763c6
         else:
             self.random_questions = None
         self.random_context_prob = random_context_prob
         self.random_context_num = random_context_num
         self.random_context_positive_percent = random_context_positive_percent
         self.random_context = []
-<<<<<<< HEAD
         self.include_voice_name = include_voice_name
-=======
->>>>>>> b78763c6
+
         for item in manifest.item_iter(manifests_files, parse_func=self.__parse_item):
             ids.append(item['id'])
             audio_files.append(item['audio_file'])
@@ -493,13 +440,9 @@
         item = json.loads(line)
 
         # Audio file
-<<<<<<< HEAD
         if 'audio_filepath_ssml' in item:
             item['audio_file'] = item.pop('audio_filepath_ssml')
         elif 'audio_filename' in item:
-=======
-        if 'audio_filename' in item:
->>>>>>> b78763c6
             item['audio_file'] = item.pop('audio_filename')
         elif 'audio_filepath' in item:
             item['audio_file'] = item.pop('audio_filepath')
@@ -516,20 +459,14 @@
         # Duration.
         if 'duration' not in item:
             item['duration'] = None
-<<<<<<< HEAD
         if 'duration_ssml' in item:
             item['duration'] = item.pop('duration_ssml')
-=======
->>>>>>> b78763c6
 
         # Answer.
         if 'answer' in item:
             pass
-<<<<<<< HEAD
         elif 'text_normed_ssml' in item:
             item['answer'] = item.pop('text_normed_ssml')
-=======
->>>>>>> b78763c6
         elif 'text' in item:
             item['answer'] = item.pop('text')
         elif 'text_filepath' in item:
@@ -539,13 +476,10 @@
             item['answer'] = item['normalized_text']
         else:
             item['answer'] = ""
-<<<<<<< HEAD
         if 'voice_name' in item and self.include_voice_name:
             item['answer'] = f"<voice name='{item['voice_name']}'>{item['answer']}</voice>"
         if isinstance(item['answer'], list):
             item['answer'] = " ".join([i['str'] for i in item['answer']])
-=======
->>>>>>> b78763c6
 
         # Question.
         if 'question' in item:
@@ -559,11 +493,7 @@
             item['question'] = "what does this audio mean"
         else:
             question = np.random.choice(self.random_questions).strip()
-<<<<<<< HEAD
-            if self.random_context_prob is not None:
-=======
             if self.random_context_prob is not None and self.random_context_prob > 0:
->>>>>>> b78763c6
                 current_words = item['answer'].strip().split()
                 if np.random.random() < self.random_context_prob and self.random_context:
                     positive_num = int(self.random_context_num * self.random_context_positive_percent)
