--- conflicted
+++ resolved
@@ -478,11 +478,7 @@
 class GPTSFTPackedDataset(GPTSFTDataset):
     def __init__(self, file_path: str, tokenizer: TokenizerSpec, **kwargs):
         super().__init__(file_path, tokenizer, **kwargs)
-<<<<<<< HEAD
-
-=======
         assert self.virtual_tokens == 0, "P-Tuning with packed sequence is not supported."
->>>>>>> 05d5218c
         self._load_packed_dataset(file_path)
 
     def __getitem__(self, idx):
@@ -495,9 +491,6 @@
         return len(self.indexed_dataset)
 
     def _load_packed_dataset(self, file_path):
-<<<<<<< HEAD
-        self.indexed_dataset = np.load(file_path, allow_pickle=True)
-=======
         try:
             self.indexed_dataset = np.load(file_path, allow_pickle=True)
         except Exception as e:
@@ -506,7 +499,6 @@
                 f"Please check if the packed dataset was prepared correctly. The original error was:\n {e}",
             )
             exit(1)
->>>>>>> 05d5218c
 
     def _build_loss_mask(self, processed_example):
         if self.answer_only_loss:
