# ! /usr/bin/python
# -*- coding: utf-8 -*-

# Copyright (c) 2019-, NVIDIA CORPORATION. All rights reserved.
#
# Licensed under the Apache License, Version 2.0 (the "License");
# you may not use this file except in compliance with the License.
# You may obtain a copy of the License at
#
#     http://www.apache.org/licenses/LICENSE-2.0
#
# Unless required by applicable law or agreed to in writing, software
# distributed under the License is distributed on an "AS IS" BASIS,
# WITHOUT WARRANTIES OR CONDITIONS OF ANY KIND, either express or implied.
# See the License for the specific language governing permissions and
# limitations under the License.

__all__ = ['WeightShareTransform', 'NeuralModule', 'ModuleType']

import uuid
from abc import abstractmethod
from collections import namedtuple
from enum import Enum
from inspect import getargvalues, getfullargspec, stack
from os import path
from typing import Any, Dict, List, Optional, Set, Tuple

from ruamel.yaml import YAML

from nemo.core import NeuralModuleFactory, OperationMode
from nemo.core.neural_interface import NeuralInterface
from nemo.core.neural_types import NeuralPortNameMismatchError, NeuralType, NmTensor
from nemo.package_info import __version__ as nemo_version
from nemo.utils import logging
from nemo.utils.decorators.deprecated import deprecated
from nemo.utils.neural_graph.connection import StepModulePort

YAML = YAML(typ='safe')


class ModuleType(Enum):
    """ Back-end independent module types """

    module = 0
    datalayer = 1
    trainable = 2
    loss = 3
    nontrainable = 4


class WeightShareTransform(Enum):
    """When sharing parameters, what kind of transform to apply."""

    SAME = 0
    TRANSPOSE = 1


PretrainedModelInfo = namedtuple(
    "PretrainedModleInfo", ("pretrained_model_name", "description", "parameters", "location"),
)


class NeuralModule(NeuralInterface):
    """
    Abstract class that every Neural Module must inherit from.
    """

    def __init__(self, name=None):
        # Initialize the inferface.
        super().__init__()

        # Retrieve dictionary of parameters (keys, values) passed to init.
        self._init_params = self.__extract_init_params()

        # Get object UUID.
        self._uuid = str(uuid.uuid4())

        # Register module and store the generated name.
        self._name = self._app_state.register_module(self, name)

        # Set "module" type as default.
        self._type = ModuleType.module

        # Set "both" as default operation mode.
        self._operation_mode = OperationMode.both

        # Get default factory.
        self._factory = NeuralModuleFactory.get_default_factory()

        # Set module properties from factory else use defaults
        self._placement = self._factory.placement
        # If one needs to change that should override it manually.

        # Optimization level.
        self._opt_level = self._factory.optim_level

    @property
    def init_params(self) -> Dict[str, Any]:
        """
        Property returning parameters used to instantiate the module.

        Returns:
            Dictionary containing parameters used to instantiate the module.
        """
        return self._init_params

    def __extract_init_params(self) -> Dict[str, Any]:
        """
        Retrieves the dictionary of of parameters (keys, values) passed to constructor of a class derived
        (also indirectly) from the Neural Module class.

        Returns:
            Dictionary containing parameters passed to init().
        """
        # Get names of arguments of the original module init method.
        to_set_params = getfullargspec(type(self).__init__).args
        to_set_params.remove("self")

        # Create empty list of init params.
        init_params = {}

        # Get the frame "call context".
        for frame in stack()[1:]:
            # Get the call arguments.
            localvars = getargvalues(frame[0])

            # Fill the parameters with call_args.
            for key in to_set_params:
                if key in localvars.args:
                    init_params[key] = localvars.locals[key]

            # Remove all set keys.
            for key in init_params.keys():
                if key in to_set_params:
                    to_set_params.remove(key)

            # Check if we have set everything.
            if len(to_set_params) == 0:
                break

        # Make sure that we collected ALL (and ONLY) the signature params - if not, then there is a BUG!
<<<<<<< HEAD
        assert len(to_set_params) == 0
=======
        if len(to_set_params) != 0:
            raise ValueError(
                "Could not collect all the signature params! "
                F"Please file a bug on GitHub with the current stacktrace so that it can be resolved."
            )
>>>>>>> 99ef493e

        # print("! init_params of {}: {}\n".format(type(self).__name__, init_params))

        # Return parameters.
        return init_params

    def __validate_params(self, params: Dict[str, Any]) -> bool:
        """
        Checks whether dictionary contains parameters being primitive types (string, int, float etc.)
        or (lists of)+ primitive types.

        Args:
            params: dictionary of parameters.
        Returns:
            True if all parameters were ok, False otherwise.
        """
        ok = True

        # Iterate over parameters and check them one by one.
        for key, variable in params.items():
            if not self.__is_of_allowed_type(variable):
                logging.warning(
                    "Parameter '{}' contains a variable '{}' of type '{}' which is not allowed.".format(
                        key, variable, type(variable)
                    )
                )
                ok = False

        # Return the result.
        return ok

    def __is_of_allowed_type(self, var) -> bool:
        """
        A recursive function that checks if a given variable is of allowed type.

        Args:
            pretrained_model_name (str): name of pretrained model to use in order.
        Returns:
            True if all parameters were ok, False otherwise.
        """
        # Special case: None is also allowed.
        if var is None:
            return True

        var_type = type(var)

        # If this is list - check its elements.
        if var_type == list:
            for list_var in var:
                if not self.__is_of_allowed_type(list_var):
                    return False

        # If this is dict - check its elements.
        elif var_type == dict:
            for _, dict_var in var.items():
                if not self.__is_of_allowed_type(dict_var):
                    return False

        elif var_type not in (str, int, float, bool):
            return False

        # Well, seems that everything is ok.
        return True

    def export_to_config(self, config_file: str):
        """
        A function that exports module "configuration" (i.e. init parameters) to a YAML file.

        Args:
            config_file: path (absolute or relative) and name of the config file (YML)
        Raises:
            ValueError: An error occurred and  parameters coudn't be exported.
        """
        # Greate an absolute path.
        abs_path_file = path.expanduser(config_file)

        # Serialize the module.
        to_export = self.serialize()

        # All parameters are ok, let's export.
        with open(abs_path_file, 'w') as outfile:
            YAML.dump(to_export, outfile)

        logging.info(
            "Configuration of module `{}` ({}) exported to '{}'".format(self.name, type(self).__name__, abs_path_file)
        )

    def serialize(self) -> Dict[str, Any]:
        """
        A method serializing the whole Neural module (into a dictionary).

        Returns:
            Dictionary containing a "serialized" module.
        """
        # Create a dictionary representing the serialized object.
        serialized_module = {}

        # Add "header" with module "specification".
        serialized_module["header"] = self.__serialize_header()

        # Add init parameters.
        serialized_module["init_params"] = self._serialize_configuration()

        # Return the dictionary.
        return serialized_module

    def __serialize_header(self) -> Dict[str, Any]:
        """
        A protected method that creates a header stored later in the configuration file.
            
        Returns:
            Dictionary containing a header with module specification.
        """

        # Get module "full specification".
        module_full_spec = str(self.__module__) + "." + str(self.__class__.__qualname__)
        module_class_name = type(self).__name__
        # print(module_full_spec)

        # Check whether module belongs to a collection.
        spec_list = module_full_spec.split(".")

        # Do not check Neural Modules from unit tests.
        if spec_list[0] == "tests":
            # Set collection variables.
            collection_type = "tests"
            collection_version = None
        else:
            # Check if component belongs to any collection
            if len(spec_list) < 3 or (spec_list[0] != "nemo" and spec_list[1] != "collection"):
                logging.warning(
                    "Module `{}` does not belong to any collection. This won't be allowed in the next release.".format(
                        module_class_name
                    )
                )
                collection_type = "unknown"
                collection_version = None
            else:
                # Ok, set collection.
                collection_type = spec_list[2]
                collection_version = None
                # TODO: to be SET!
                # print(getattr("nemo.collections.nlp", __version__))

        # Create a "header" with module "specification".
        header = {
            "nemo_core_version": nemo_version,
            "collection_type": collection_type,
            "collection_version": collection_version,
            # "class": module_class_name, # Operating only on full_spec now.
            "full_spec": module_full_spec,
        }
        return header

    def _serialize_configuration(self) -> Dict[str, Any]:
        """
        A function that serializes the module "configuration (i.e. init parameters) to a dictionary.

        ..note:
            Thus functions should be overloaded when writing a custom module import/export.

        Returns:
            A "serialized" dictionary with module configuration.
        Raises:
            A ValueError exception in case then parameters coudn't be exported.
        """
        # Check if generic export will work.
        if not self.__validate_params(self._init_params):
            raise ValueError(
                "Generic configuration export enables to use of parameters of primitive types (string, int, float) "
                F"or (lists of/dicts of) primitive types. Please implement your own custom `export_to_config()` and "
                F"`import_from_config()` methods for your custom Module class."
            )
        # In this case configuration = init parameters.
        return self._init_params

    @classmethod
    def import_from_config(
        cls, config_file: str, section_name: str = None, name: str = None, overwrite_params: Dict = {}
    ) -> 'NeuralModule':
        """
        Class method importing the configuration file.
        Raises an ImportError exception when config file is invalid or
        incompatible (when called from a particular class).

        Args:
            config_file: path (absolute or relative) and name of the config file (YML)
            section_name: section in the configuration file storing module configuration (optional, DEFAULT: None)
            name: name of the module that will overwrite the name in the `init_params` (optional, DEFAULT: None)
            overwrite_params: Dictionary containing parameters that will be added to or overwrite (!)
            the default init parameters loaded from the configuration file (the module "init_params" section).
        Returns:
            Instance of the created NeuralModule object.
        """
        logging.info("Loading configuration of a new Neural Module from the `{}` file".format(config_file))

        # Validate the content of the configuration file (its header).
        loaded_config = cls.__validate_config_file(config_file, section_name)

        # "Deserialize" the module.
        obj = cls.deserialize(loaded_config, name, overwrite_params)

        # Return the new module.
        return obj

    @classmethod
    def __validate_config_file(cls, config_file: str, section_name: str = None) -> Dict[str, Any]:
        """
        Class method validating whether the config file has a proper content (sections, specification etc.).
        Raises an ImportError exception when config file is invalid or
        incompatible (when called from a particular class).

        Args:
            config_file: path (absolute or relative) and name of the config file (YML)
            section_name: section in the configuration file storing module configuration (optional, DEFAULT: None)
        Returns:
            A loaded configuration file (dictionary).
        """
        # Greate an absolute path.
        abs_path_file = path.expanduser(config_file)

        # Open the config file.
        with open(abs_path_file, 'r') as stream:
            loaded_config = YAML.load(stream)

        # Check section.
        if section_name is not None:
            if section_name not in loaded_config:
                raise ImportError(
                    "The loaded config `{}` doesn't contain the indicated `{}` section".format(
                        config_file, section_name
                    )
                )
            # Section exists - use only it for configuration.
            loaded_config = loaded_config[section_name]

        # Make sure that the config is valid.
        if "header" not in loaded_config:
            raise ImportError("The loaded config `{}` doesn't contain the `header` section".format(config_file))

        if "init_params" not in loaded_config:
            raise ImportError("The loaded config `{}` doesn't contain the `init_params` section".format(config_file))

        # Parse the "full specification".
        spec_list = loaded_config["header"]["full_spec"].split(".")

        # Check if config contains data of a compatible class.
        if cls.__name__ != "NeuralModule" and spec_list[-1] != cls.__name__:
            txt = "The loaded file `{}` contains configuration of ".format(config_file)
            txt = txt + "`{}` thus cannot be used for instantiation of an object of type `{}`".format(
                spec_list[-1], cls.__name__
            )
            raise ImportError(txt)

        # Success - return configuration.
        return loaded_config

    @classmethod
    def deserialize(
        cls, configuration: Dict[str, Any], name: str = None, overwrite_params: Dict[str, Any] = {}
    ) -> 'NeuralModule':
        """
        Class method instantianting the neural module object based on the configuration (dictionary).

        Args:
            configuration: Dictionary containing proper "header" and "init_params" sections.

            name: name of the module that will overwrite the name in the `init_params` (optional, DEFAULT: None)

            overwrite_params: Dictionary containing parameters that will be added to or overwrite (!)
            the default init parameters loaded from the configuration file (the module "init_params" section).

        Returns:
            Instance of the created NeuralModule object.
        """
        # Deserialize header - get object class.
        module_class = cls.__deserialize_header(configuration["header"])

        # Update parameters with additional ones.
        configuration["init_params"].update(overwrite_params)

        # Override module name in init_params using the logic:
        #  * section_name if not none overrides init_params.name first (skipped for now, TOTHINK!)
        #  * name (if None) overrides init_params.name
        if name is not None:
            configuration["init_params"]["name"] = name

        # Get init parameters.
        init_params = cls._deserialize_configuration(configuration["init_params"])

        # Create the module instance.
        new_module = module_class(**init_params)
        logging.info(
            "Instantiated a new Neural Module named `{}` of type `{}`".format(
                new_module.name, type(new_module).__name__
            )
        )

        # Return the module instance.
        return new_module

    @classmethod
    def __deserialize_header(cls, serialized_header: Dict[str, Any]):
        """
        Method deserializes the header and extracts the module class.

        Args:
            serialized_header: Dictionary containing module header.
        Returns:
            Class of the module to be created.
        """
        # Parse the "full specification".
        spec_list = serialized_header["full_spec"].split(".")

        # Get module class from the "full specification".
        mod_obj = __import__(spec_list[0])
        for spec in spec_list[1:]:
            mod_obj = getattr(mod_obj, spec)

        # Return "class".
        return mod_obj

    @classmethod
    def _deserialize_configuration(cls, serialized_init_params: Dict[str, Any]):
        """
        A function that deserializes the module "configuration (i.e. init parameters).

        ..note:
            Thus functions should be overloaded when writing a custom module import/export.

        Args:
            serialized_init_params: List of init parameters loaded from the file.
        Returns:
            A "deserialized" list with init parameters.
        """
        # In this case configuration = init parameters.
        return serialized_init_params

    @property
    @abstractmethod
    def input_ports(self) -> Dict[str, NeuralType]:
        """
        Returns definitions of module input ports

        Returns:
          A dictionary containing module's input ports (names, NeuralTypes) mapping.
        """

    @property
    @abstractmethod
    def output_ports(self) -> Dict[str, NeuralType]:
        """
        Returns definitions of module output ports

        Returns:
          A dictionary containing module's output ports (names, NeuralTypes) mapping.
        """

    @property
    def _disabled_deployment_input_ports(self) -> Set[str]:
        """Returns names of input ports that will not be included in an export

        Returns:
          A (set) of module's input port names that are not exportable
        """
        return set([])

    @property
    def _disabled_deployment_output_ports(self) -> Set[str]:
        """Returns names of output ports that will not be included in an export

        Returns:
          A (set) of module's output port names that are not exportable
        """
        return set([])

    def _prepare_for_deployment(self) -> None:
        """Patch the module if required to prepare for deployment
        """
        return

    @property
    def operation_mode(self):
        """ Returns the operation mode. """
        return self._operation_mode

    @property
    def type(self):
        """ Returns the type of module. """
        return self._type

    @operation_mode.setter
    def operation_mode(self, operation_mode: OperationMode):
        """ Sets the operation mode. """
        self._operation_mode = operation_mode

    @staticmethod
    def pretrained_storage():
        return ''

    def __call__(self, **kwargs):
        """This method allows objects to be called with their port names

        Args:
          kwargs: Input ports and their values. For example:
          ...
          mymodule1 = Subclass1_of_NeuralModule(...)
          mymodule2 = Subclass2_of_NeuralModule(...)
          ...
          out_port1, out_port2 = mymodule1(input_port1=value1,
          input_port2=value2,
          input_port3=value3)
          out_port11 = mymodule2(input_port1=out_port2)
          ...

        Returns:
          NmTensor object or tuple of NmTensor objects
        """
        # print(" Neural Module:__call__")

        # Set the operation mode of the outer graph.
        self.operation_mode = self._app_state.active_graph.operation_mode
        # The input and output ports definitions can potentially depend on the operation mode!

        # Record the operation (i.e. add a single module).
        step_number = self._app_state.active_graph.record_step(self)

        ###### PROCESS INPUTS. ######
        # Iterate through all passed parameters.
        for port_name, port_content in kwargs.items():
            # Make sure that passed arguments corresponds to one of the input port names.
            if port_name not in self.input_ports.keys():
                raise NeuralPortNameMismatchError(port_name)

            # At that point the input can be one of three types:
            # * NeuralGraph -> bind port using the default name and type.
            # * GraphInput -> check definition, if ok bind port.
            # * NmTensor -> check definition, add self as a "consumer" of a tensor (produced by other module).

            # Check what was actually passed.
            if type(port_content).__name__ == "NeuralGraph":
                # Make sure that port_content is the currently active graph!
                if port_content is not self._app_state.active_graph:
                    raise ConnectionError("Ports can be bound only by passing the active graph object!")
                # Create an alias so the logic will be more clear.
                active_graph = port_content

                # This case: we are nesting one graph into another and must bind input port of one graph in another!
                # So generally we must "copy" the of thus module to graog (the inverted logic!).

                # Copy the port "definition" (i.e. is NeuralType) using the same port name.
                active_graph.inputs[port_name] = self.input_ports[port_name]

                # Bind the neural graph input port, i.e. remember that a given graph port should pass data
                # to THIS module-port (when it finally will be connected).
                active_graph.inputs[port_name].bind(StepModulePort(step_number, self.name, port_name))

                # Please note that there are no "consumers" here - this is a "pure binding".

            elif type(port_content).__name__ == "GraphInput":

                # Check if GraphInput belongs to the active graph !
                own_port = False
                for gcontent in self._app_state.active_graph.inputs.values():
                    if gcontent is port_content:
                        own_port = True
                        break
                if not own_port:
                    raise NeuralPortNameMismatchError(port_name)

                # Compare input port definition with the received definition.
                self.input_ports[port_name].compare_and_raise_error(
                    self.__class__.__name__, port_name, port_content.ntype
                )

                # Bind the neural graph input port, i.e. remember that a given graph port should pass data
                # to THIS module-port (when it finally will be connected).
                port_content.bind(StepModulePort(step_number, self.name, port_name))

                # Please note that there are no "consumers" here - this is a "pure binding".

            elif type(port_content) is NmTensor:
                # Compare input port definition with the received definition.
                self.input_ports[port_name].compare_and_raise_error(self.__class__.__name__, port_name, port_content)

                # Ok, the goal here is to actually "connect": add self (module) as "consumer" to the input tensor.
                port_content.add_consumer(StepModulePort(step_number, self.name, port_name))
            else:
                raise TypeError(
                    "Input '{}' must be of one of three types: NeuralGraph, GraphInput or NmTensor".format(port_name)
                )

        ###### PRODUCE OUTPUTS. ######
        output_port_defs = self.output_ports
        # Create output tensors.
        if len(output_port_defs) == 1:
            # Get port name and type.
            out_name = list(output_port_defs)[0]
            out_type = output_port_defs[out_name]

            # Create a single returned tensor.
            results = NmTensor(producer=self, producer_args=kwargs, output_port_name=out_name, ntype=out_type,)

            # Bind the "default" output ports.
            self._app_state.active_graph.bind_outputs(results)
        else:
            # Create output tensors.
            output_tensors = []
            for out_name, out_type in output_port_defs.items():
                output_tensors.append(
                    NmTensor(producer=self, producer_args=kwargs, output_port_name=out_name, ntype=out_type,)
                )

            # Create a named tuple type enabling to access outputs by attributes (e.g. out.x).
            output_class_name = f'{self.__class__.__name__}Output'
            result_type = namedtuple(typename=output_class_name, field_names=output_port_defs.keys())

            # Create the returned tuple object.
            results = result_type(*output_tensors)

            # Bind the output tensors.
            self._app_state.active_graph.bind_outputs(output_tensors)

        # Return the results.
        return results

    def __str__(self):
        return self.__class__.__name__

    @abstractmethod
    def get_weights(self) -> Optional[Dict[(str, bool)]]:
        """Returns NeuralModule's weights copy.

        Returns:
          Dictionary of name -> (weights, trainable)"""
        pass

    @abstractmethod
    def set_weights(
        self,
        name2weight: Dict[(str, Tuple[str, bool])],
        name2name_and_transform: Dict[(str, Tuple[str, WeightShareTransform])] = None,
    ):
        """Sets weight from given values. For every named weight in
        name2weight,
        if weight with the same name is found in the model, it will be set to
        found value.

        WARNING: This will NOT tie weights. It will copy values.

        If ``name2name_and_transform`` is provided then if will set weights
        using
        name mapping and transform. For example, suppose ``objec1.X = 3x5
        weight``.
        Then, if ``name2name_and_transform['X']=('Y',
        WeightShareTransform.TRANSPOSE)``
        and ``Y`` is 5x3 weight and ``name2weight['Y']=Y. Then:
        ``object1.set_weights(name2weight, name2name_and_transform)`` will
        set object1.X=transpose(Y).

        Args:
          name2weight (dict): dictionary of name to (weight, trainable).
          Typically this is output of get_weights method.
          name2name_and_transform: mapping from name -> (name, transform)
        """
        pass

    @staticmethod
    def list_pretrained_models() -> Optional[List[PretrainedModelInfo]]:
        """List all available pre-trained models (e.g. weights) for this NM.

        Returns:
            A list of PretrainedModelInfo tuples.
            The pretrained_model_name field of the tuple can be used to
            retrieve pre-trained model's weights (pass it as
            pretrained_model_name argument to the module's constructor)
        """
        return None

    def get_config_dict_and_checkpoint(self, pretrained_model_name):
        """WARNING: This part is work in progress"""
        return None

    @abstractmethod
    def tie_weights_with(
        self,
        module,
        weight_names=List[str],
        name2name_and_transform: Dict[(str, Tuple[str, WeightShareTransform])] = None,
    ):
        """Ties weights between self and module. For every weight name in
        weight_names, if weight with the same name is found in self, it will
        be tied
        with a same weight from ``module``.

        WARNING: Once weights are tied, updates to one weights's weights
        will affect
        other module's weights.


        If ``name2name_and_transform`` is provided then if will set weights
        using
        name mapping and transform. For example, suppose ``objec1.X = 3x5
        weights``
        and ``object2.Y = 5x3 weights``. Then these weights can be tied like
        this:

        .. code-block:: python

          object1.tie_weights_with(object2, weight_names=['X'],
          name2name_and_transform =
          { 'X': ('Y', WeightShareTransform.TRANSPOSE)})


        Args:
            module: with which module to tie weights
            weight_names (List[str]): list of self weights' names
            name2name_and_transform: mapping from name -> (name, transform)
        """
        pass

    def is_trainable(self) -> bool:
        """
        Checks if NeuralModule is trainable.
        A NeuralModule is trainable IFF it contains at least one trainable
        weight

        Returns:
          True if module has trainable weights, False otherwise
        """
        weights = self.get_weights()
        if weights is None:
            return False
        for name, w in weights.items():
            if w[1]:
                return True
        return False

    @abstractmethod
    def save_to(self, path: str):
        """Save module state to file.

        Args:
          path (string): path to while where to save.
        """
        pass

    @abstractmethod
    def restore_from(self, path: str):
        """Restore module's state from file.

        Args:
          path (string): path to where to restore from.
        """
        pass

    @abstractmethod
    def freeze(self, weights: Set[str] = None):
        """Freeze weights

        Args:
          weights (set): set of weight names to freeze
          If None, all weights are freezed.
        """
        pass

    @abstractmethod
    def unfreeze(self, weights: Set[str] = None):
        """Unfreeze weights

        Args:
          weights (set): set of weight names to unfreeze
          If None, all weights are unfreezed.
        """
        pass

    @property
    def placement(self):
        """Module's placement. Currently CPU or GPU.
        DataParallel and ModelParallel will come later.

        Returns:
          (DeviceType) Device where NM's weights are located
        """
        return self._placement

    @property
    @deprecated(version=0.11)
    def local_parameters(self) -> Optional[Dict]:
        """Get module's parameters

        Returns:
          module's parameters
        """
        return self._init_params
        # return self._local_parameters

    @property
    def unique_instance_id(self):
        """A unique instance id for this object

        Returns:
          A uniq uuid which can be used to identify this object
        """
        return self._uuid

    @property
    def factory(self):
        """ Neural module factory which created this module
        Returns: NeuralModuleFactory instance or None
        """
        return self._factory

    @property
    @abstractmethod
    def num_weights(self):
        """Number of module's weights
        """
        pass<|MERGE_RESOLUTION|>--- conflicted
+++ resolved
@@ -139,15 +139,11 @@
                 break
 
         # Make sure that we collected ALL (and ONLY) the signature params - if not, then there is a BUG!
-<<<<<<< HEAD
-        assert len(to_set_params) == 0
-=======
         if len(to_set_params) != 0:
             raise ValueError(
                 "Could not collect all the signature params! "
-                F"Please file a bug on GitHub with the current stacktrace so that it can be resolved."
+                f"Please file a bug on GitHub with the current stack trace so that it can be reproduced."
             )
->>>>>>> 99ef493e
 
         # print("! init_params of {}: {}\n".format(type(self).__name__, init_params))
 
