# Copyright (c) 2020, NVIDIA CORPORATION.  All rights reserved.
#
# Licensed under the Apache License, Version 2.0 (the "License");
# you may not use this file except in compliance with the License.
# You may obtain a copy of the License at
#
#     http://www.apache.org/licenses/LICENSE-2.0
#
# Unless required by applicable law or agreed to in writing, software
# distributed under the License is distributed on an "AS IS" BASIS,
# WITHOUT WARRANTIES OR CONDITIONS OF ANY KIND, either express or implied.
# See the License for the specific language governing permissions and
# limitations under the License.

import contextlib
import copy
import importlib
import os
import shutil
import tarfile
import tempfile
from dataclasses import dataclass, is_dataclass
from enum import Enum
from functools import lru_cache
from pathlib import Path
from typing import List, Optional, Tuple, Union

import wrapt

from nemo.utils import AppState, logging
from nemo.utils.data_utils import resolve_cache_dir  # imported for compatibility: model_utils.resolve_cache_dir()
from nemo.utils.data_utils import is_datastore_path

# TODO @blisc: Perhaps refactor instead of import guarding

_HAS_HYDRA = True

try:
    from omegaconf import DictConfig, ListConfig, OmegaConf
    from omegaconf import errors as omegaconf_errors
    from packaging import version
except ModuleNotFoundError:
    _HAS_HYDRA = False


_VAL_TEST_FASTPATH_KEY = 'ds_item'


class ArtifactPathType(Enum):
    """
    ArtifactPathType refers to the type of the path that the artifact is located at.

    LOCAL_PATH: A user local filepath that exists on the file system.
    TAR_PATH: A (generally flattened) filepath that exists inside of an archive (that may have its own full path).
    """

    LOCAL_PATH = 0
    TAR_PATH = 1


@dataclass
class ArtifactItem:
    path: str = ""
    path_type: ArtifactPathType = ArtifactPathType.LOCAL_PATH
    hashed_path: Optional[str] = None


def load_config(model_file: str) -> DictConfig:
    """Load model config from extracted directory or '.nemo' tarball."""
    if os.path.isfile(model_file):
        with tempfile.TemporaryDirectory() as tmp, tarfile.open(model_file, "r:") as tar:
            tar.extract("./model_config.yaml", path=tmp)
            model_config = OmegaConf.load(os.path.join(tmp, "model_config.yaml"))
    elif os.path.isdir(model_file):
        model_config = OmegaConf.load(os.path.join(model_file, "model_config.yaml"))
    else:
        raise FileNotFoundError(model_file)

    return model_config


def resolve_dataset_name_from_cfg(cfg: 'DictConfig') -> Optional[str]:
    """
    Parses items of the provided sub-config to find the first potential key that
    resolves to an existing file or directory.

    # Fast-path Resolution
    In order to handle cases where we need to resolve items that are not paths, a fastpath
    key can be provided as defined in the global `_VAL_TEST_FASTPATH_KEY`.

    This key can be used in two ways :

    ## _VAL_TEST_FASTPATH_KEY points to another key in the config

    If this _VAL_TEST_FASTPATH_KEY points to another key in this config itself,
    then we assume we want to loop through the values of that key.

    This allows for any key in the config to become a fastpath key.

    Example:
    validation_ds:
        splits: "val"
        ...
        <_VAL_TEST_FASTPATH_KEY>: "splits"  <-- this points to the key name "splits"

    Then we can write the following when overriding in hydra:
    ```python
    python train_file.py ... \
        model.validation_ds.splits=[val1, val2, dev1, dev2] ...
    ```

    ## _VAL_TEST_FASTPATH_KEY itself acts as the resolved key

    If this _VAL_TEST_FASTPATH_KEY does not point to another key in the config, then
    it is assumed that the items of this key itself are used for resolution.

    Example:
    validation_ds:
        ...
        <_VAL_TEST_FASTPATH_KEY>: "val"  <-- this points to the key name "splits"

    Then we can write the following when overriding in hydra:
    ```python
    python train_file.py ... \
        model.validation_ds.<_VAL_TEST_FASTPATH_KEY>=[val1, val2, dev1, dev2] ...
    ```

    # IMPORTANT NOTE:
    It <can> potentially mismatch if there exist more than 2 valid paths, and the
    first path does *not* resolve the the path of the data file (but does resolve to
    some other valid path).

    To avoid this side-effect, place the data path as the first item on the config file.

    Args:
        cfg: DictConfig (Sub-config) that should be parsed.

    Returns:
        A str representing the `key` of the config which hosts the filepath(s),
        or None in case path could not be resolved.
    """
    if _VAL_TEST_FASTPATH_KEY in cfg and cfg[_VAL_TEST_FASTPATH_KEY] is not None:
        fastpath_key = cfg[_VAL_TEST_FASTPATH_KEY]

        if isinstance(fastpath_key, str) and fastpath_key in cfg:
            return cfg[fastpath_key]
        else:
            return _VAL_TEST_FASTPATH_KEY

    for key, value in cfg.items():
        if type(value) in [list, tuple, ListConfig]:
            # Count the number of valid paths in the list
            values_are_paths = 0
            for val_i in value:
                val_i = str(val_i)
                if os.path.exists(val_i) or os.path.isdir(val_i) or is_datastore_path(val_i):
                    values_are_paths += 1
                else:
                    # reset counter and break inner loop
                    break

            if values_are_paths == len(value):
                return key

        else:
            if os.path.exists(str(value)) or os.path.isdir(str(value)) or is_datastore_path(str(value)):
                return key

    return None


def parse_dataset_as_name(name: str) -> str:
    """
    Constructs a valid prefix-name from a provided file path.

    Args:
        name: str path to some valid data/manifest file or a python object that
            will be used as a name for the data loader (via str() cast).

    Returns:
        str prefix used to identify uniquely this data/manifest file.
    """
    if os.path.exists(str(name)) or os.path.isdir(str(name)) or is_datastore_path(str(name)):
        name = Path(name).stem
    else:
        name = str(name)

    # cleanup name
    name = name.replace('-', '_')

    if 'manifest' in name:
        name = name.replace('manifest', '')

    if 'dataset' in name:
        name = name.replace('dataset', '')

    # Test if the manifes/dataset name was simply `manifest.yaml` or `dataset.yaml`: Invalid names.
    if name == '':
        raise ValueError(
            "Provided dataset / manifest filename was `manifest.json` or `dataset.json`.\n"
            "Such a name is invalid, since multiple datasets/manifests can share the same name,\n"
            "thereby overriding their results during logging. Please pick a more discriptive filename \n"
            "for the provided dataset / manifest file."
        )

    if '_' != name[-1]:
        name = name + '_'

    return name


def unique_names_check(name_list: Optional[List[str]]):
    """
    Performs a uniqueness check on the name list resolved, so that it can warn users
    about non-unique keys.

    Args:
        name_list: List of strings resolved for data loaders.
    """
    if name_list is None:
        return

    # Name uniqueness checks
    names = set()
    for name in name_list:
        if name in names:
            logging.warning(
                "Name resolution has found more than one data loader having the same name !\n"
                "In such cases, logs will nor be properly generated. "
                "Please rename the item to have unique names.\n"
                f"Resolved name : {name}"
            )
        else:
            names.add(name)  # we need just hash key check, value is just a placeholder


def resolve_validation_dataloaders(model: 'ModelPT'):
    """
    Helper method that operates on the ModelPT class to automatically support
    multiple dataloaders for the validation set.

    It does so by first resolving the path to one/more data files via `resolve_dataset_name_from_cfg()`.
    If this resolution fails, it assumes the data loader is prepared to manually support / not support
    multiple data loaders and simply calls the appropriate setup method.

    If resolution succeeds:
        Checks if provided path is to a single file or a list of files.
        If a single file is provided, simply tags that file as such and loads it via the setup method.
        If multiple files are provided:
            Inject a new manifest path at index "i" into the resolved key.
            Calls the appropriate setup method to set the data loader.
            Collects the initialized data loader in a list and preserves it.
            Once all data loaders are processed, assigns the list of loaded loaders to the ModelPT.
            Finally assigns a list of unique names resolved from the file paths to the ModelPT.

    Args:
        model: ModelPT subclass, which requires >=1 Validation Dataloaders to be setup.
    """
    if not _HAS_HYDRA:
        logging.error("This function requires Hydra/Omegaconf and it was not installed.")
        exit(1)
    cfg = copy.deepcopy(model._cfg)
    dataloaders = []

    # process val_loss_idx
    if 'val_dl_idx' in cfg.validation_ds:
        cfg = OmegaConf.to_container(cfg)
        val_dl_idx = cfg['validation_ds'].pop('val_dl_idx')
        cfg = OmegaConf.create(cfg)
    else:
        val_dl_idx = 0

    # Set val_loss_idx
    model._val_dl_idx = val_dl_idx

    ds_key = resolve_dataset_name_from_cfg(cfg.validation_ds)

    if ds_key is None or val_dl_idx < 0:
        logging.debug(
            "Could not resolve file path from provided config - {}. "
            "Disabling support for multi-dataloaders.".format(cfg.validation_ds)
        )

        model.setup_validation_data(cfg.validation_ds)
        return

    ds_values = cfg.validation_ds[ds_key]

    if isinstance(ds_values, (list, tuple, ListConfig)):

        for ds_value in ds_values:
            if isinstance(ds_value, (dict, DictConfig)):
                # this is a nested dataset
                cfg.validation_ds = ds_value
            else:
                cfg.validation_ds[ds_key] = ds_value

            model.setup_validation_data(cfg.validation_ds)
            dataloaders.append(model._validation_dl)

        model._validation_dl = dataloaders
        if len(ds_values) > 0 and isinstance(ds_values[0], (dict, DictConfig)):
            # using the name of each of the nested dataset
            model._validation_names = [ds.name for ds in ds_values]
        else:
            model._validation_names = [parse_dataset_as_name(ds) for ds in ds_values]
        unique_names_check(name_list=model._validation_names)
        return

    else:
        model.setup_validation_data(cfg.validation_ds)
        model._validation_names = [parse_dataset_as_name(ds_values)]
        unique_names_check(name_list=model._validation_names)


def resolve_test_dataloaders(model: 'ModelPT'):
    """
    Helper method that operates on the ModelPT class to automatically support
    multiple dataloaders for the test set.

    It does so by first resolving the path to one/more data files via `resolve_dataset_name_from_cfg()`.
    If this resolution fails, it assumes the data loader is prepared to manually support / not support
    multiple data loaders and simply calls the appropriate setup method.

    If resolution succeeds:
        Checks if provided path is to a single file or a list of files.
        If a single file is provided, simply tags that file as such and loads it via the setup method.
        If multiple files are provided:
            Inject a new manifest path at index "i" into the resolved key.
            Calls the appropriate setup method to set the data loader.
            Collects the initialized data loader in a list and preserves it.
            Once all data loaders are processed, assigns the list of loaded loaders to the ModelPT.
            Finally assigns a list of unique names resolved from the file paths to the ModelPT.

    Args:
        model: ModelPT subclass, which requires >=1 Test Dataloaders to be setup.
    """
    if not _HAS_HYDRA:
        logging.error("This function requires Hydra/Omegaconf and it was not installed.")
        exit(1)
    cfg = copy.deepcopy(model._cfg)
    dataloaders = []

    # process test_loss_idx
    if 'test_dl_idx' in cfg.test_ds:
        cfg = OmegaConf.to_container(cfg)
        test_dl_idx = cfg['test_ds'].pop('test_dl_idx')
        cfg = OmegaConf.create(cfg)
    else:
        test_dl_idx = 0

    # Set val_loss_idx
    model._test_dl_idx = test_dl_idx

    ds_key = resolve_dataset_name_from_cfg(cfg.test_ds)

    if ds_key is None:
        logging.debug(
            "Could not resolve file path from provided config - {}. "
            "Disabling support for multi-dataloaders.".format(cfg.test_ds)
        )

        model.setup_test_data(cfg.test_ds)
        return

    ds_values = cfg.test_ds[ds_key]

    if isinstance(ds_values, (list, tuple, ListConfig)):

        for ds_value in ds_values:
            if isinstance(ds_value, (dict, DictConfig)):
                # this is a nested dataset
                cfg.test_ds = ds_value
            else:
                cfg.test_ds[ds_key] = ds_value

            model.setup_test_data(cfg.test_ds)
            dataloaders.append(model._test_dl)

        model._test_dl = dataloaders
        if len(ds_values) > 0 and isinstance(ds_values[0], (dict, DictConfig)):
            # using the name of each of the nested dataset
            model._test_names = [ds.name for ds in ds_values]
        else:
            model._test_names = [parse_dataset_as_name(ds) for ds in ds_values]

        unique_names_check(name_list=model._test_names)
        return

    else:
        model.setup_test_data(cfg.test_ds)
        model._test_names = [parse_dataset_as_name(ds_values)]

        unique_names_check(name_list=model._test_names)


@wrapt.decorator
def wrap_training_step(wrapped, instance: 'pl.LightningModule', args, kwargs):
    output_dict = wrapped(*args, **kwargs)

    if isinstance(output_dict, dict) and output_dict is not None and 'log' in output_dict:
        log_dict = output_dict.pop('log')
        instance.log_dict(log_dict, on_step=True)

    return output_dict


def convert_model_config_to_dict_config(cfg: Union['DictConfig', 'NemoConfig']) -> 'DictConfig':
    """
    Converts its input into a standard DictConfig.
    Possible input values are:
    -   DictConfig
    -   A dataclass which is a subclass of NemoConfig

    Args:
        cfg: A dict-like object.

    Returns:
        The equivalent DictConfig
    """
    if not _HAS_HYDRA:
        logging.error("This function requires Hydra/Omegaconf and it was not installed.")
        exit(1)
    if not isinstance(cfg, (OmegaConf, DictConfig)) and is_dataclass(cfg):
        cfg = OmegaConf.structured(cfg)

    if not isinstance(cfg, DictConfig):
        raise ValueError(f"cfg constructor argument must be of type DictConfig/dict but got {type(cfg)} instead.")

    config = OmegaConf.to_container(cfg, resolve=True)
    config = OmegaConf.create(config)
    return config


def _convert_config(cfg: 'OmegaConf'):
    """ Recursive function convertint the configuration from old hydra format to the new one. """
    if not _HAS_HYDRA:
        logging.error("This function requires Hydra/Omegaconf and it was not installed.")
        exit(1)

    # Get rid of cls -> _target_.
    if 'cls' in cfg and '_target_' not in cfg:
        cfg._target_ = cfg.pop('cls')

    # Get rid of params.
    if 'params' in cfg:
        params = cfg.pop('params')
        for param_key, param_val in params.items():
            cfg[param_key] = param_val

    # Recursion.
    try:
        for _, sub_cfg in cfg.items():
            if isinstance(sub_cfg, DictConfig):
                _convert_config(sub_cfg)
    except omegaconf_errors.OmegaConfBaseException as e:
        logging.warning(f"Skipped conversion for config/subconfig:\n{cfg}\n Reason: {e}.")


def maybe_update_config_version(cfg: 'DictConfig'):
    """
    Recursively convert Hydra 0.x configs to Hydra 1.x configs.

    Changes include:
    -   `cls` -> `_target_`.
    -   `params` -> drop params and shift all arguments to parent.
    -   `target` -> `_target_` cannot be performed due to ModelPT injecting `target` inside class.

    Args:
        cfg: Any Hydra compatible DictConfig

    Returns:
        An updated DictConfig that conforms to Hydra 1.x format.
    """
    if not _HAS_HYDRA:
        logging.error("This function requires Hydra/Omegaconf and it was not installed.")
        exit(1)
    if cfg is not None and not isinstance(cfg, DictConfig):
        try:
            temp_cfg = OmegaConf.create(cfg)
            cfg = temp_cfg
        except omegaconf_errors.OmegaConfBaseException:
            # Cannot be cast to DictConfig, skip updating.
            return cfg

    # Make a copy of model config.
    cfg = copy.deepcopy(cfg)
    OmegaConf.set_struct(cfg, False)

    # Convert config.
    _convert_config(cfg)

    # Update model config.
    OmegaConf.set_struct(cfg, True)

    return cfg


@lru_cache(maxsize=1024)
def import_class_by_path(path: str):
    """
    Recursive import of class by path string.
    """
    paths = path.split('.')
    path = ".".join(paths[:-1])
    class_name = paths[-1]
    mod = __import__(path, fromlist=[class_name])
    mod = getattr(mod, class_name)
    return mod


def resolve_subclass_pretrained_model_info(base_class) -> List['PretrainedModelInfo']:
    """
    Recursively traverses the inheritance graph of subclasses to extract all pretrained model info.
    First constructs a set of unique pretrained model info by performing DFS over the inheritance graph.
    All model info belonging to the same class is added together.

    Args:
        base_class: The root class, whose subclass graph will be traversed.

    Returns:
        A list of unique pretrained model infos belonging to all of the inherited subclasses of
        this baseclass.
    """
    list_of_models = set()

    def recursive_subclass_walk(cls):
        for subclass in cls.__subclasses__():
            # step into its immediate subclass
            recursive_subclass_walk(subclass)

            subclass_models = subclass.list_available_models()

            if subclass_models is not None and len(subclass_models) > 0:
                # Inject subclass info into pretrained model info
                # if not already overriden by subclass
                for model_info in subclass_models:
                    # If subclass manually injects class_, dont override.
                    if model_info.class_ is None:
                        model_info.class_ = subclass

                for model_info in subclass_models:
                    list_of_models.add(model_info)

    recursive_subclass_walk(base_class)

    list_of_models = list(sorted(list_of_models))
    return list_of_models


def check_lib_version(lib_name: str, checked_version: str, operator) -> Tuple[Optional[bool], str]:
    """
    Checks if a library is installed, and if it is, checks the operator(lib.__version__, checked_version) as a result.
    This bool result along with a string analysis of result is returned.

    If the library is not installed at all, then returns None instead, along with a string explaining
    that the library is not installed

    Args:
        lib_name: lower case str name of the library that must be imported.
        checked_version: semver string that is compared against lib.__version__.
        operator: binary callable function func(a, b) -> bool; that compares lib.__version__ against version in
            some manner. Must return a boolean.

    Returns:
        A tuple of results:
        -   Bool or None. Bool if the library could be imported, and the result of
            operator(lib.__version__, checked_version) or False if __version__ is not implemented in lib.
            None is passed if the library is not installed at all.
        -   A string analysis of the check.
    """
    try:
        if '.' in lib_name:
            mod = import_class_by_path(lib_name)
        else:
            mod = importlib.import_module(lib_name)

        if hasattr(mod, '__version__'):
            lib_ver = version.Version(mod.__version__)
            match_ver = version.Version(checked_version)

            if operator(lib_ver, match_ver):
                msg = f"Lib {lib_name} version is satisfied !"
                return True, msg
            else:
                msg = (
                    f"Lib {lib_name} version ({lib_ver}) is not {operator.__name__} than required version {checked_version}.\n"
                    f"Please upgrade the lib using either pip or conda to the latest version."
                )
                return False, msg
        else:
            msg = (
                f"Lib {lib_name} does not implement __version__ in its init file. "
                f"Could not check version compatibility."
            )
            return False, msg
    except (AttributeError, ImportError, ModuleNotFoundError):
        pass

    msg = f"Lib {lib_name} has not been installed. Please use pip or conda to install this package."
    return None, msg


def uninject_model_parallel_rank(filepath):
    filepath = str(filepath)
    if any([s for s in ['mp_rank', 'tp_rank', 'fsdp_shard'] if s in filepath]):
        dirname = os.path.dirname(os.path.dirname(filepath))
        basename = os.path.basename(filepath)
        filepath = os.path.join(dirname, basename)
        return filepath
    else:
        return filepath


def inject_model_parallel_rank(filepath, fsdp_sharded_ckpt=False):
    """
    Injects tensor/pipeline model parallel ranks into the filepath.
    Does nothing if not using model parallelism.
    """
    # first make sure filepath does not have rank
    filepath = uninject_model_parallel_rank(filepath)

    app_state = AppState()
    dirname = os.path.dirname(filepath)
    basename = os.path.basename(filepath)
    if app_state.model_parallel_size is not None and app_state.model_parallel_size > 1:
        fsdp_shard = f'_fsdp_shard_{app_state.data_parallel_rank:05d}' if fsdp_sharded_ckpt else ''
        if app_state.pipeline_model_parallel_size is None or app_state.pipeline_model_parallel_size == 1:
            filepath = f'{dirname}/mp_rank_{app_state.tensor_model_parallel_rank:02d}{fsdp_shard}/{basename}'
        else:
            filepath = f'{dirname}/tp_rank_{app_state.tensor_model_parallel_rank:02d}_pp_rank_{app_state.pipeline_model_parallel_rank:03d}/{basename}'
        return filepath
    else:
        fsdp_shard = f'/fsdp_shard_{app_state.data_parallel_rank:05d}' if fsdp_sharded_ckpt else ''
        return f'{dirname}{fsdp_shard}/{basename}'


def ckpt_to_dir(filepath: Union[str, Path]) -> Path:
    """ PTL considers checkpoints as .ckpt files.
        This method removes the extension and returns a path
        to be used as a directory for distributed checkpoints
    """

    filepath = Path(filepath)

    # if it is already a distributed checkpoint, then return
    if filepath.suffix != ".ckpt" and filepath.is_dir():
        return filepath

    # adding this assert because we will later remove directories based on the return value of this method
    assert filepath.suffix == ".ckpt", f'filepath: {filepath} must have .ckpt extension'

    # create a new path whose name is the original filepath without the .ckpt extension
    checkpoint_dir = filepath.with_name(filepath.stem)

<<<<<<< HEAD
    return checkpoint_dir
=======
    return checkpoint_dir


def save_artifacts(model, output_dir: str, use_abspath: bool = False) -> None:
    """Save all model artifacts and tokenizer config to a given output directory."""
    app_state = AppState()
    model_file = app_state.model_restore_path
    model_cfg = copy.deepcopy(model.cfg)
    if not hasattr(model, "artifacts"):
        if hasattr(model_cfg, "tokenizer"):
            OmegaConf.save(model_cfg.tokenizer, os.path.join(output_dir, "tokenizer_config.yaml"))
        return

    # Setup model file handling context: directory or tarball
    if os.path.isfile(model_file):
        model_file_handler = tarfile.open
        kwargs = {"name": model_file, "mode": "r:"}
    elif os.path.isdir(model_file):
        model_file_handler = contextlib.nullcontext
        kwargs = {}
    else:
        raise FileNotFoundError(model_file)

    # Copy or extract artifacts depending on the context
    with model_file_handler(**kwargs) as maybe_tar:
        for arti_name, arti_item in model.artifacts.items():
            _, arti_file = arti_item.path.split("nemo:")
            arti_path = os.path.join(output_dir, arti_name)
            if maybe_tar is not None:
                maybe_tar.extract(f"./{arti_file}", path=output_dir)
                os.rename(os.path.join(output_dir, arti_file), arti_path)
            else:
                shutil.copy(os.path.join(model_file, arti_file), arti_path)
            # Store artifact path as basename by default. Otherwise save absolute path but bear in mind
            # that in this case output directory should be permanent for correct artifact recovery later
            arti_path = os.path.abspath(arti_path) if use_abspath else os.path.basename(arti_path)
            OmegaConf.update(model_cfg, arti_name, arti_path)

    if hasattr(model_cfg, "tokenizer"):
        OmegaConf.save(model_cfg.tokenizer, os.path.join(output_dir, "tokenizer_config.yaml"))
>>>>>>> 05d5218c
<|MERGE_RESOLUTION|>--- conflicted
+++ resolved
@@ -653,9 +653,6 @@
     # create a new path whose name is the original filepath without the .ckpt extension
     checkpoint_dir = filepath.with_name(filepath.stem)
 
-<<<<<<< HEAD
-    return checkpoint_dir
-=======
     return checkpoint_dir
 
 
@@ -695,5 +692,4 @@
             OmegaConf.update(model_cfg, arti_name, arti_path)
 
     if hasattr(model_cfg, "tokenizer"):
-        OmegaConf.save(model_cfg.tokenizer, os.path.join(output_dir, "tokenizer_config.yaml"))
->>>>>>> 05d5218c
+        OmegaConf.save(model_cfg.tokenizer, os.path.join(output_dir, "tokenizer_config.yaml"))