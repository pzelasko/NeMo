--- conflicted
+++ resolved
@@ -120,13 +120,8 @@
 
     def allreduce_buffer(self):
         """Synchronous buffer data allreduce """
-<<<<<<< HEAD
-        self.data.div_(get_data_parallel_world_size(with_context_parallel=True))
-        torch.distributed.all_reduce(self.data, group=get_data_parallel_group(with_context_parallel=True))
-=======
         self.data.div_(get_data_parallel_world_size())
         torch.distributed.all_reduce(self.data, group=self._data_group)
->>>>>>> 05d5218c
 
     def get(self, shape, start_index):
         """Return a tensor with the input `shape` as a view into the
@@ -226,10 +221,6 @@
         self._async_grad_allreduce = (
             async_grad_allreduce and get_data_parallel_world_size(with_context_parallel=True) > 1
         )
-<<<<<<< HEAD
-        self._grad_divisor = 1 / get_data_parallel_world_size(with_context_parallel=True)
-=======
->>>>>>> 05d5218c
 
         if self._async_grad_allreduce:
             # use @no_sync to disable backward grad sync during gradient accumulation
@@ -386,39 +377,9 @@
                         allreduce_tensor = self._main_grad_buffers[i].get_allreduce_tensor()
                         if allreduce_tensor is None:
                             break
-<<<<<<< HEAD
-                        if self._grad_div_ar_fusion:
-                            torch.distributed.all_reduce(
-                                allreduce_tensor,
-                                group=get_data_parallel_group(with_context_parallel=True),
-                                async_op=True,
-                                op=torch.distributed._make_nccl_premul_sum(self._grad_divisor),
-                            )
-                        else:
-                            allreduce_tensor.div_(get_data_parallel_world_size(with_context_parallel=True))
-                            torch.distributed.all_reduce(
-                                allreduce_tensor,
-                                group=get_data_parallel_group(with_context_parallel=True),
-                                async_op=True,
-                            )
-                else:
-                    if self._grad_div_ar_fusion:
-                        torch.distributed.all_reduce(
-                            main_param.grad,
-                            group=get_data_parallel_group(with_context_parallel=True),
-                            async_op=True,
-                            op=torch.distributed._make_nccl_premul_sum(self._grad_divisor),
-                        )
-                    else:
-                        main_param.grad.div_(get_data_parallel_world_size(with_context_parallel=True))
-                        torch.distributed.all_reduce(
-                            main_param.grad, group=get_data_parallel_group(with_context_parallel=True), async_op=True,
-                        )
-=======
                         allreduce_grads(self._grad_div_ar_fusion, allreduce_tensor, data_group, grad_mult)
                 else:
                     allreduce_grads(self._grad_div_ar_fusion, main_param.grad, data_group, grad_mult)
->>>>>>> 05d5218c
 
         return param_hook
 
