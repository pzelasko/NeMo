# Copyright (c) 2021, NVIDIA CORPORATION.  All rights reserved.
#
# Licensed under the Apache License, Version 2.0 (the "License");
# you may not use this file except in compliance with the License.
# You may obtain a copy of the License at
#
#     http://www.apache.org/licenses/LICENSE-2.0
#
# Unless required by applicable law or agreed to in writing, software
# distributed under the License is distributed on an "AS IS" BASIS,
# WITHOUT WARRANTIES OR CONDITIONS OF ANY KIND, either express or implied.
# See the License for the specific language governing permissions and
# limitations under the License.

import copy
import hashlib
import json
import os
from typing import Any, Mapping, Optional, Union

import torch
from lightning_fabric.utilities.cloud_io import _load as pl_load
from omegaconf import DictConfig, OmegaConf
from pytorch_lightning import Trainer
from pytorch_lightning.core.saving import _load_state as ptl_load_state
from pytorch_lightning.core.saving import load_hparams_from_tags_csv, load_hparams_from_yaml
from pytorch_lightning.utilities import rank_zero_only
from pytorch_lightning.utilities.migration import pl_legacy_patch
from transformers import TRANSFORMERS_CACHE

from nemo.collections.common.tokenizers.huggingface.auto_tokenizer import AutoTokenizer
from nemo.collections.nlp.modules import BertModule
from nemo.collections.nlp.modules.common.huggingface.huggingface_utils import VOCAB_FILE_NAME
from nemo.collections.nlp.modules.common.lm_utils import get_lm_model
from nemo.collections.nlp.modules.common.megatron.megatron_utils import (
    MEGATRON_CONFIG_MAP,
    get_megatron_pretrained_bert_models,
)
from nemo.collections.nlp.modules.common.tokenizer_utils import get_tokenizer
from nemo.collections.nlp.parts.nlp_overrides import NLPSaveRestoreConnector
from nemo.core.classes import ModelPT
from nemo.core.classes.exportable import Exportable
from nemo.core.connectors.save_restore_connector import SaveRestoreConnector
from nemo.utils import AppState, logging

try:
    from megatron.core import dist_checkpointing, parallel_state

    HAVE_MEGATRON_CORE = True

except (ImportError, ModuleNotFoundError):

    HAVE_MEGATRON_CORE = False

__all__ = ['NLPModel']

NEMO_NLP_TMP = os.path.join(os.path.dirname(str(TRANSFORMERS_CACHE)), "nemo_nlp_tmp")

os.makedirs(NEMO_NLP_TMP, exist_ok=True)


class NLPModel(ModelPT, Exportable):
    """Base class for NLP Models.
    """

    def __init__(self, cfg: DictConfig, trainer: Trainer = None, no_lm_init=False):

        self.hidden_size = None
        self.bert_model = None
        vocab_file = None
        nemo_file = None
        config_dict = None
        config_file = None

        # tokenizer needs to get initialized before the super.__init__()
        # as dataloaders and datasets need it to process the data
        pretrain_model_name = ''
        if cfg.get('language_model') and cfg.language_model.get('pretrained_model_name', ''):
            pretrain_model_name = cfg.language_model.get('pretrained_model_name', '')
        all_pretrained_megatron_bert_models = get_megatron_pretrained_bert_models()

        if cfg.get('tokenizer'):
            # Some models have their own tokenizer setup
            if (
                not hasattr(self, 'tokenizer')
                and cfg.tokenizer.get('tokenizer_name')
                and pretrain_model_name not in all_pretrained_megatron_bert_models
            ):
                self.setup_tokenizer(cfg.tokenizer)
            elif pretrain_model_name in all_pretrained_megatron_bert_models:
                copy_cfg = copy.deepcopy(cfg)
                bert_model = get_lm_model(
                    config_file=config_file,
                    config_dict=config_dict,
                    vocab_file=vocab_file,
                    trainer=trainer,
                    cfg=copy_cfg,
                )
                # set the tokenizer if it is not initialized explicitly
                if (
                    (hasattr(self, 'tokenizer') and self.tokenizer is None) or not hasattr(self, 'tokenizer')
                ) and hasattr(bert_model, 'tokenizer'):
                    self.tokenizer = bert_model.tokenizer
            if (
                cfg.get('tokenizer')
                and hasattr(cfg.get('tokenizer'), 'vocab_file')
                and cfg.get('tokenizer').get('vocab_file')
            ):
                vocab_file = self.register_artifact('tokenizer.vocab_file', cfg.tokenizer.vocab_file)
        super().__init__(cfg, trainer)

        # handles model parallel save and restore logic
        self._save_restore_connector = NLPSaveRestoreConnector()

        if cfg.get('language_model') and not no_lm_init:
            if cfg.get('language_model').get('nemo_file'):
                nemo_file = self.register_artifact('language_model.nemo_file', cfg.language_model.nemo_file)
            if cfg.get('language_model').get('config'):
                config_dict = OmegaConf.to_container(cfg.language_model.config)
            if cfg.get('language_model').get('config_file'):
                config_file = self.register_artifact('language_model.config_file', cfg.language_model.config_file)
            bert_model = get_lm_model(
                config_file=config_file, config_dict=config_dict, vocab_file=vocab_file, trainer=trainer, cfg=cfg,
            )
            # set the tokenizer if it is not initialized explicitly
            if ((hasattr(self, 'tokenizer') and self.tokenizer is None) or not hasattr(self, 'tokenizer')) and hasattr(
                bert_model, 'tokenizer'
            ):
                self.tokenizer = bert_model.tokenizer

            # Required to pull up the config for MegatronBert models
            self.pretrained_model_name = cfg.language_model.pretrained_model_name

            if (
                cfg.tokenizer is not None
                and cfg.tokenizer.get("tokenizer_name", "") is not None
                and "megatron" in cfg.tokenizer.get("tokenizer_name", "")
            ) or pretrain_model_name in all_pretrained_megatron_bert_models:
                self.hidden_size = bert_model.cfg.hidden_size
            else:
                self.hidden_size = bert_model.config.hidden_size

        if cfg.get('language_model') and not no_lm_init:
            self.bert_model = bert_model
            # register encoder config
            self.register_bert_model()

    def register_artifact(
        self, config_path: str, src: str, verify_src_exists: bool = False,
    ):
        """ Overrides ModelPT register_artifact default behavior.
        NLP models usually need artifacts that are optional."""
        return super().register_artifact(config_path, src, verify_src_exists=verify_src_exists)

    @rank_zero_only
    def register_bert_model(self):
        """Adds encoder config to .nemo archive for Jarvis.
        """
        # check if there is an encoder, warn if not
        if self.bert_model is not None:
            # get encoder config and create source for artifact
            if isinstance(self.bert_model, BertModule):
                # HuggingFace Transformer Config
                pretrained_model_name = self.bert_model.name_or_path
                # Some HF names have "/" in them so we replace with _
                pretrained_model_name = pretrained_model_name.replace("/", "_")
                encoder_config_path = pretrained_model_name + '_encoder_config'
                encoder_config_src = os.path.join(NEMO_NLP_TMP, encoder_config_path + '.json')
                self.bert_model.config.to_json_file(encoder_config_src)  # name requested by jarvis team
                self.register_artifact('language_model.config_file', encoder_config_src)  # for .nemo
            # MegatronBertModel's superclass is NLP model, hence can't check for isinstance of self.bert_modelel
            elif hasattr(self, 'pretrained_model_name') and 'megatron' in self.pretrained_model_name:
                if self.pretrained_model_name in MEGATRON_CONFIG_MAP:
                    output_config = MEGATRON_CONFIG_MAP[self.pretrained_model_name]["config"]
                    if output_config is not None:
                        encoder_config_path = self.pretrained_model_name + '_encoder_config'
                        encoder_config_src = os.path.join(NEMO_NLP_TMP, encoder_config_path + '.json')
                        with open(encoder_config_src, 'w', encoding='utf-8') as f:
                            f.write(json.dumps(output_config, indent=2, sort_keys=True) + '\n')
                        self.register_artifact('language_model.config_file', encoder_config_src)  # for .nemo
                    else:
                        # No defaults as this case can be any possible hyper-parameter combination of MegatronBert config
                        logging.info(f'For {self.pretrained_model_name}, set the config_file in the YAML file')
                else:
                    logging.info(
                        f'Registering MegatronBERT model config for {self.pretrained_model_name} is not yet supported. \
                        Please override this method if needed.'
                    )
            else:
                logging.info(
                    f'Registering BERT model config for {self.bert_model} is not yet supported. Please override this method if needed.'
                )

    def setup_tokenizer(self, cfg: DictConfig):
        """Instantiates tokenizer based on config and registers tokenizer artifacts.

           If model is being restored from .nemo file then the tokenizer.vocab_file will
           be used (if it exists).

           Otherwise, we will use the vocab file provided in the config (if it exists).

           Finally, if no vocab file is given (this happens frequently when using HF),
           we will attempt to extract the vocab from the tokenizer object and then register it.

        Args:
            cfg (DictConfig): Tokenizer config
        """
        vocab_file = None
        if cfg.get('vocab_file'):
            vocab_file = self.register_artifact(config_path='tokenizer.vocab_file', src=cfg.vocab_file)
        # only load tokenizer if vocab_file and tokenizer_model is not None
        if cfg.tokenizer_name or vocab_file or cfg.tokenizer_model:
            self.tokenizer = get_tokenizer(
                tokenizer_name=cfg.tokenizer_name,
                vocab_file=vocab_file,
                special_tokens=OmegaConf.to_container(cfg.special_tokens) if cfg.special_tokens else None,
                tokenizer_model=self.register_artifact(
                    config_path='tokenizer.tokenizer_model', src=cfg.tokenizer_model
                ),
            )

        if vocab_file is None:
            # when there is no vocab file we try to get the vocab from the tokenizer and register it
            self._register_vocab_from_tokenizer(vocab_file_config_path='tokenizer.vocab_file', cfg=cfg)

    @rank_zero_only
    def _register_vocab_from_tokenizer(
        self,
        vocab_file_config_path: str = 'tokenizer.vocab_file',
        vocab_dict_config_path: str = 'tokenizer_vocab_dict',
        cfg: DictConfig = None,
    ):
        """Creates vocab file from tokenizer if vocab file is None.

        Args:
            vocab_file_config_path: path to the vocab_file in the config
            vocab_dict_config_path: path to the vocab_dict in the config
            cfg: tokenizer config
        """
        if self.tokenizer is None:
            raise ValueError('Instantiate self.tokenizer before registering vocab from it.')
        else:
            if isinstance(self.tokenizer, AutoTokenizer):
                # extract vocab from tokenizer
                vocab_dict = self.tokenizer.tokenizer.get_vocab()

                # for fast and slow tokenizer vocabularies compatibility
                vocab_dict = dict(sorted(vocab_dict.items(), key=lambda item: item[1]))

                # get hash of vocab_dict to create a unique directory to write vocab_dict and vocab_file
                m = hashlib.md5()
                if 'tokenizer_name' in cfg:
                    if cfg.tokenizer_name is not None:
                        # different pretrained models with the same vocab will have different hash
                        m.update(cfg.tokenizer_name.encode())
                # get string representation of vocab_dict
                vocab_dict_str = json.dumps(vocab_dict, sort_keys=True).encode()
                m.update(vocab_dict_str)
                vocab_dict_hash = m.hexdigest()

                hash_path = os.path.join(NEMO_NLP_TMP, vocab_dict_hash)
                os.makedirs(hash_path, exist_ok=True)

                vocab_json_src = os.path.join(hash_path, vocab_dict_config_path)

                with open(vocab_json_src, 'w', encoding='utf-8') as f:
                    f.write(json.dumps(vocab_dict, indent=2, sort_keys=True) + '\n')
                self.register_artifact(config_path=vocab_dict_config_path, src=vocab_json_src)

                tokenizer_name = self.tokenizer.tokenizer.__class__.__name__
                # save vocab file
                # depending on the HuggingFace model, vocab file could mean different things, see VOCAB_FILE_NAME
                self.tokenizer.save_vocabulary(hash_path)

                # create vocab file
                vocab_file_src = os.path.join(hash_path, VOCAB_FILE_NAME[tokenizer_name])
                cfg.vocab_file = vocab_file_src
                self.register_artifact(config_path=vocab_file_config_path, src=vocab_file_src)
            else:
                logging.info(
                    f'Registering tokenizer vocab for {self.tokenizer} is not yet supported. Please override this method if needed.'
                )

    @staticmethod
    def _unpack_nemo_file(path2file: str, out_folder: str) -> str:
        return super(NLPModel, NLPModel)._unpack_nemo_file(path2file, out_folder)

    @staticmethod
    def _make_nemo_file_from_folder(filename, source_dir):
        return super(NLPModel, NLPModel)._make_nemo_file_from_folder(filename, source_dir)

    @property
    def input_module(self):
        return self.bert_model

    @property
    def output_module(self):
        return self.classifier

    @property
    def is_model_parallel_initialized(self):
        app_state = AppState()
        if app_state.model_parallel_group is not None:
            return True
        else:
            return False

    @classmethod
    def load_from_checkpoint(
        cls,
        checkpoint_path: str,
        map_location: Any = None,
        hparams_file: Optional[str] = None,
        strict: bool = True,
        **kwargs,
    ):
        """
        Loads ModelPT from checkpoint, with some maintenance of restoration.
        For documentation, please refer to LightningModule.load_from_checkpoin() documentation.
        """
        checkpoint = None
        try:
            cls._set_model_restore_state(is_being_restored=True)

            # dist checkpoint is a dir
            checkpoint_dir = None
            if os.path.isdir(checkpoint_path):
                # store dir for later use
                checkpoint_dir = checkpoint_path

                # metadata is stored in common.pt
                checkpoint_path = os.path.join(checkpoint_path, 'common.pt')

                # we defer loading the state_dict until the class has been initialized
                # we need to set this for ptl_load_state
                strict = False

            # TODO: replace with proper PTL API
            with pl_legacy_patch():
                if map_location is not None:
                    checkpoint = pl_load(checkpoint_path, map_location=map_location)
                else:
                    checkpoint = pl_load(checkpoint_path, map_location=lambda storage, loc: storage)

            if hparams_file is not None:
                extension = hparams_file.split(".")[-1]
                if extension.lower() == "csv":
                    hparams = load_hparams_from_tags_csv(hparams_file)
                elif extension.lower() in ("yml", "yaml"):
                    hparams = load_hparams_from_yaml(hparams_file)
                else:
                    raise ValueError(".csv, .yml or .yaml is required for `hparams_file`")

                hparams["on_gpu"] = False

                # overwrite hparams by the given file
                checkpoint[cls.CHECKPOINT_HYPER_PARAMS_KEY] = hparams

            # for past checkpoint need to add the new key
            if cls.CHECKPOINT_HYPER_PARAMS_KEY not in checkpoint:
                checkpoint[cls.CHECKPOINT_HYPER_PARAMS_KEY] = {}
            # override the hparams with values that were passed in
            cfg = checkpoint[cls.CHECKPOINT_HYPER_PARAMS_KEY].get('cfg', checkpoint[cls.CHECKPOINT_HYPER_PARAMS_KEY])
            # TODO: can we do this without overriding?
            config_kwargs = kwargs.copy()
            if 'trainer' in config_kwargs:
                config_kwargs.pop('trainer')
            cfg.update(config_kwargs)

            if cfg.get('megatron_amp_O2', False) and checkpoint_dir is None:
                new_state_dict = {}
                for key in checkpoint['state_dict'].keys():
                    new_key = key.replace('model.', 'model.module.', 1)
                    new_state_dict[new_key] = checkpoint['state_dict'][key]
                checkpoint['state_dict'] = new_state_dict

            if 'cfg' in kwargs:
                model = ptl_load_state(cls, checkpoint, strict=strict, **kwargs)
            else:
                model = ptl_load_state(cls, checkpoint, strict=strict, cfg=cfg, **kwargs)
                # cfg = checkpoint[cls.CHECKPOINT_HYPER_PARAMS_KEY].cfg

            # if the checkpoint is distributed, we deferred loading the state_dict until now
            if checkpoint_dir is not None:
                sharded_state_dict = model.sharded_state_dict()
                checkpoint['state_dict'] = sharded_state_dict
                # dist checkpointing needs torch.distributed to load the checkpoint
                if parallel_state.is_unitialized():

                    def dummy():
                        return

                    if model.trainer.strategy.launcher is not None:
                        model.trainer.strategy.launcher.launch(dummy, trainer=model.trainer)
                    model.trainer.strategy.setup_environment()
                # load the checkpoint from disk
                checkpoint = dist_checkpointing.load(sharded_state_dict=checkpoint, checkpoint_dir=checkpoint_dir)
                # restore the weights
                model.on_load_checkpoint(checkpoint)
                if hasattr(model, 'setup_transformer_engine_tp_groups'):
                    model.setup_transformer_engine_tp_groups()

            # NMT models do not have a `tokenizer` attribute, they instead have an encoder_tokenizer and decoder_tokenizer attribute.
            if hasattr(cfg, "tokenizer"):
                if cfg.tokenizer.get("tokenizer_model") is not None:
                    model.register_artifact("tokenizer.tokenizer_model", cfg.tokenizer.tokenizer_model)
                if cfg.tokenizer.get("vocab_file") is not None:
                    model.register_artifact("tokenizer.vocab_file", cfg.tokenizer.vocab_file)
                if cfg.tokenizer.get("merge_file") is not None:
                    model.register_artifact("tokenizer.merge_file", cfg.tokenizer.merge_file)

            if hasattr(cfg, "encoder_tokenizer"):
                if cfg.encoder_tokenizer.get("tokenizer_model") is not None:
                    model.register_artifact("encoder_tokenizer.tokenizer_model", cfg.encoder_tokenizer.tokenizer_model)
                if cfg.encoder_tokenizer.get("vocab_file") is not None:
                    model.register_artifact("encoder_tokenizer.vocab_file", cfg.encoder_tokenizer.vocab_file)
                if cfg.encoder_tokenizer.get("merge_file") is not None:
                    model.register_artifact("encoder_tokenizer.merge_file", cfg.encoder_tokenizer.merge_file)

            if hasattr(cfg, "decoder_tokenizer"):
                if cfg.decoder_tokenizer.get("tokenizer_model") is not None:
                    model.register_artifact("decoder_tokenizer.tokenizer_model", cfg.decoder_tokenizer.tokenizer_model)
                if cfg.decoder_tokenizer.get("vocab_file") is not None:
                    model.register_artifact("decoder_tokenizer.vocab_file", cfg.decoder_tokenizer.vocab_file)
                if cfg.decoder_tokenizer.get("merge_file") is not None:
                    model.register_artifact("decoder_tokenizer.merge_file", cfg.decoder_tokenizer.merge_file)

            checkpoint = model

        finally:
            cls._set_model_restore_state(is_being_restored=False)
        return checkpoint

    def load_state_dict(self, state_dict: Mapping[str, Any], strict: bool = True):
        # starting with trasformers v4.31.0, buffer for position_ids is persistent=False
        if (
            self.bert_model is not None
            and "position_ids" not in self.bert_model.embeddings._modules
            and "bert_model.embeddings.position_ids" in state_dict
        ):
            del state_dict["bert_model.embeddings.position_ids"]
<<<<<<< HEAD
        super(NLPModel, self).load_state_dict(state_dict, strict=strict)
=======
        else:
            # fix for albert and other models
            pos_id_keys = [x for x in state_dict.keys() if "position_ids" in x]
            for key in pos_id_keys:
                del state_dict[key]
        results = super(NLPModel, self).load_state_dict(state_dict, strict=strict)
        return results

    @classmethod
    def restore_from(
        cls,
        restore_path: str,
        override_config_path: Optional[Union[OmegaConf, str]] = None,
        map_location: Optional[torch.device] = None,
        strict: bool = True,
        return_config: bool = False,
        save_restore_connector: SaveRestoreConnector = None,
        trainer: Optional[Trainer] = None,
    ):
        if save_restore_connector is None:
            save_restore_connector = NLPSaveRestoreConnector()
        if os.path.isdir(restore_path):
            save_restore_connector.model_extracted_dir = restore_path
        return super().restore_from(
            restore_path, override_config_path, map_location, strict, return_config, save_restore_connector, trainer
        )
>>>>>>> dbe4542f
<|MERGE_RESOLUTION|>--- conflicted
+++ resolved
@@ -439,33 +439,4 @@
             and "bert_model.embeddings.position_ids" in state_dict
         ):
             del state_dict["bert_model.embeddings.position_ids"]
-<<<<<<< HEAD
-        super(NLPModel, self).load_state_dict(state_dict, strict=strict)
-=======
-        else:
-            # fix for albert and other models
-            pos_id_keys = [x for x in state_dict.keys() if "position_ids" in x]
-            for key in pos_id_keys:
-                del state_dict[key]
-        results = super(NLPModel, self).load_state_dict(state_dict, strict=strict)
-        return results
-
-    @classmethod
-    def restore_from(
-        cls,
-        restore_path: str,
-        override_config_path: Optional[Union[OmegaConf, str]] = None,
-        map_location: Optional[torch.device] = None,
-        strict: bool = True,
-        return_config: bool = False,
-        save_restore_connector: SaveRestoreConnector = None,
-        trainer: Optional[Trainer] = None,
-    ):
-        if save_restore_connector is None:
-            save_restore_connector = NLPSaveRestoreConnector()
-        if os.path.isdir(restore_path):
-            save_restore_connector.model_extracted_dir = restore_path
-        return super().restore_from(
-            restore_path, override_config_path, map_location, strict, return_config, save_restore_connector, trainer
-        )
->>>>>>> dbe4542f
+        super(NLPModel, self).load_state_dict(state_dict, strict=strict)