pipeline {
  agent {
        docker {
          image 'nvcr.io/nvidia/pytorch:23.09-py3'
          args '--device=/dev/nvidia0 --gpus all --user 0:128 -v /home/TestData:/home/TestData -v $HOME/.cache:/root/.cache --shm-size=8g --env TRANSFORMERS_OFFLINE=0 --env HYDRA_FULL_ERROR=1'
        }
  }
  options {
    timeout(time: 8, unit: 'HOURS')
    disableConcurrentBuilds(abortPrevious: true)
  }
  environment {
    NVTE_APPLY_QK_LAYER_SCALING = 1
  }

  stages {

    stage('Add git safe directory'){
      steps{
        sh 'git config --global --add safe.directory /var/lib/jenkins/workspace/NeMo_$GIT_BRANCH'
        sh 'git config --global --add safe.directory /raid/JenkinsWorkDir/workspace/NeMo_$GIT_BRANCH'
        sh 'git config --global --add safe.directory /mnt/D3/JenkinsWorkDir/workspace/NeMo_$GIT_BRANCH'
      }
    }

    stage('nvidia-smi'){
      steps{
        sh 'nvidia-smi'
      }
    }

    stage('PyTorch version') {
      steps {
        sh 'python -c "import torch; print(torch.__version__)"'
        sh 'python -c "import torchvision; print(torchvision.__version__)"'
      }
    }

    stage('Install test requirements') {
      steps {
        sh 'apt-get update && apt-get install -y bc && pip install -r requirements/requirements_test.txt'
      }
    }

    stage('Code formatting checks') {
      steps {
        sh 'python setup.py style'
      }
    }

    stage('Copyright Headers check') {
      steps {
        sh 'python tests/check_copyright_header.py --dir .'
      }
    }

    stage('NeMo Installation') {
      steps {
        sh './reinstall.sh release'
      }
    }

    stage('Transformer Engine installation') {
      steps {
         sh 'git clone https://github.com/NVIDIA/TransformerEngine.git && \
             cd TransformerEngine && \
             git fetch origin e6676c53f26f6ef072943c909d136cf2a39c1d90 && \
             git checkout FETCH_HEAD && \
             git submodule init && git submodule update && \
             NVTE_FRAMEWORK=pytorch NVTE_WITH_USERBUFFERS=1 MPI_HOME=/usr/local/mpi pip install .'
      }
    }

    stage('Megatron Core installation') {
      steps {
         sh 'git clone https://github.com/NVIDIA/Megatron-LM.git && \
             cd Megatron-LM && \
             git checkout e122536b7645edcb7ebf099b5c92a443f7dbf8e7 && \
             pip install -e .'
      }
    }

    stage('PyTorch Lightning version') {
      steps {
        sh 'python -c "import pytorch_lightning; print(pytorch_lightning.__version__)"'
      }
    }

    stage('PyTorch Lightning DDP Checks') {
      steps {
        sh 'CUDA_VISIBLE_DEVICES="0,1" python "tests/core_ptl/check_for_ranks.py"'
      }
    }

    stage('Basic Import Checks') {
      steps {
        sh 'python -c "import nemo.collections.asr as nemo_asr"'
        sh 'python -c "import nemo.collections.nlp as nemo_nlp"'
        sh 'python -c "import nemo.collections.tts as nemo_tts"'
      }
    }
    stage('L0: Unit Tests GPU') {
      steps {
        sh 'NEMO_NUMBA_MINVER=0.53 pytest -m "not pleasefixme" --with_downloads'
      }
    }

    stage('L0: Unit Tests CPU') {
      when {
        anyOf {
          branch 'r1.20.0'
          changeRequest target: 'r1.20.0'
        }
      }
      steps {
        sh 'CUDA_VISIBLE_DEVICES="" NEMO_NUMBA_MINVER=0.53 pytest -m "not pleasefixme" --cpu --with_downloads --relax_numba_compat'
      }
    }

    // TODO: this requires TE >= v0.11 which is not available in 23.06.
    //        please uncomment this test once mcore CI is ready.
    stage('L2: Community LLM Checkpoints tests') {
      when {
        anyOf {
          branch 'main'
          changeRequest target: 'main'
        }
      }
      failFast true
      parallel {
        stage('Llama') {
          steps {
            sh 'CUDA_VISIBLE_DEVICES=0 python scripts/nlp_language_modeling/convert_hf_llama_to_nemo.py \
            --in-file=/home/TestData/nlp/megatron_llama/llama-ci-hf \
            --out-file=/home/TestData/nlp/megatron_llama/ci.nemo \
            --precision=16'
            sh 'rm -f /home/TestData/nlp/megatron_llama/ci.nemo'
          }
        }
        stage('StarCoder') {
          steps {
            sh 'python scripts/nlp_language_modeling/convert_starcoder_hf_to_nemo.py \
            --config examples/nlp/language_modeling/conf/megatron_gpt_config.yaml \
            --input /home/TestData/nlp/megatron_gpt/starcoder-ci-hf \
            --output /home/TestData/nlp/megatron_gpt/starcoder-ci-hf'
            sh 'rm -f /home/TestData/nlp/megatron_gpt/starcoder-ci-hf/megatron_starcoder_tp1_pp1.nemo'
          }
        }
      }
    }

    stage('L2: ASR dev run') {
      when {
        anyOf {
          branch 'r1.20.0'
          changeRequest target: 'r1.20.0'
        }
      }
      failFast true
      parallel {
        stage('Speech to Text') {
          steps {
            sh 'python examples/asr/asr_ctc/speech_to_text_ctc.py \
            model.train_ds.manifest_filepath=/home/TestData/an4_dataset/an4_train.json \
            model.validation_ds.manifest_filepath=/home/TestData/an4_dataset/an4_val.json \
            trainer.devices=[0] \
            trainer.accelerator="gpu" \
            +trainer.fast_dev_run=True \
            exp_manager.exp_dir=examples/asr/speech_to_text_results'
            sh 'rm -rf examples/asr/speech_to_text_results'
          }
        }

        stage('Speech to Text WPE - CitriNet') {
          steps {
            sh 'python examples/asr/asr_ctc/speech_to_text_ctc_bpe.py \
            --config-path="../conf/citrinet/" --config-name="config_bpe" \
            model.train_ds.manifest_filepath=/home/TestData/an4_dataset/an4_train.json \
            model.validation_ds.manifest_filepath=/home/TestData/an4_dataset/an4_val.json \
            model.tokenizer.dir="/home/TestData/asr_tokenizers/an4_wpe_128/" \
            model.tokenizer.type="wpe" \
            trainer.devices=[1] \
            trainer.accelerator="gpu" \
            +trainer.fast_dev_run=True \
            exp_manager.exp_dir=examples/asr/speech_to_text_wpe_results'
            sh 'rm -rf examples/asr/speech_to_text_wpe_results'
          }
        }

        stage('Speech Pre-training - CitriNet') {
          steps {
            sh 'python examples/asr/speech_pretraining/speech_pre_training.py \
            --config-path="../conf/ssl/citrinet/" --config-name="citrinet_ssl_ci" \
            model.train_ds.manifest_filepath=/home/TestData/an4_dataset/an4_train.json \
            model.validation_ds.manifest_filepath=/home/TestData/an4_dataset/an4_val.json \
            trainer.devices=[1] \
            trainer.accelerator="gpu" \
            +trainer.fast_dev_run=True \
            exp_manager.exp_dir=examples/asr/speech_pre_training_results'
            sh 'rm -rf examples/asr/speech_pre_training_results'
          }
        }

        stage('Speech To Text Finetuning') {
          steps {
            sh 'python examples/asr/speech_to_text_finetune.py \
            --config-path="conf/asr_finetune" --config-name="speech_to_text_finetune" \
            model.train_ds.manifest_filepath=/home/TestData/an4_dataset/an4_train.json \
            model.validation_ds.manifest_filepath=/home/TestData/an4_dataset/an4_val.json \
            init_from_nemo_model=/home/TestData/asr/stt_en_fastconformer_transducer_large.nemo \
            model.tokenizer.update_tokenizer=False \
            trainer.devices=[1] \
            trainer.accelerator="gpu" \
            +trainer.fast_dev_run=True \
            exp_manager.exp_dir=examples/asr/speech_finetuning_results'
            sh 'rm -rf examples/asr/speech_finetuning_results'
          }
        }

        stage('Speech To Text HF Finetuning') {
          steps {
            sh 'python examples/asr/speech_to_text_finetune.py \
            --config-path="conf/asr_finetune" --config-name="speech_to_text_hf_finetune" \
            ~model.train_ds.hf_data_cfg \
            model.train_ds.num_workers=1 \
            model.train_ds.batch_size=2 model.validation_ds.batch_size=2 \
            model.train_ds.streaming=true \
            +model.train_ds.hf_data_cfg.path="librispeech_asr" \
            +model.train_ds.hf_data_cfg.name=null \
            +model.train_ds.hf_data_cfg.split="test.clean" \
            +model.train_ds.hf_data_cfg.streaming=true \
            ~model.validation_ds.hf_data_cfg \
            model.validation_ds.streaming=true \
            +model.validation_ds.hf_data_cfg.path="librispeech_asr" \
            +model.validation_ds.hf_data_cfg.name=null \
            +model.validation_ds.hf_data_cfg.split="test.clean" \
            +model.validation_ds.hf_data_cfg.streaming=true \
            ~model.test_ds \
            init_from_nemo_model=/home/TestData/asr/stt_en_fastconformer_transducer_large.nemo \
            model.tokenizer.update_tokenizer=False \
            model.optim.sched.warmup_steps=0 \
            +model.optim.sched.max_steps=3 \
            trainer.max_epochs=null \
            trainer.devices=[1] \
            trainer.accelerator="gpu" \
            +trainer.fast_dev_run=True \
            exp_manager.exp_dir=examples/asr/speech_finetuning_results'
            sh 'rm -rf examples/asr/speech_finetuning_results'
          }
        }

        // TODO: Please Fix Me
        // Error locating target 'nemo.collections.asr.modules.wav2vec_modules.ConvFeatureEncoder', see chained exception above.
        // stage('L2: Speech Pre-training - Wav2Vec') {
        //   steps {
        //     sh 'python examples/asr/speech_pretraining/speech_pre_training.py \
        //     --config-path="../conf/ssl/wav2vec/" --config-name="wav2vec_ci" \
        //     model.train_ds.manifest_filepath=/home/TestData/an4_dataset/an4_train.json \
        //     model.validation_ds.manifest_filepath=/home/TestData/an4_dataset/an4_val.json \
        //     trainer.devices=[1] \
        //     trainer.accelerator="gpu" \
        //     +trainer.fast_dev_run=True \
        //     exp_manager.exp_dir=examples/asr/speech_pre_training_results'
        //     sh 'rm -rf examples/asr/speech_pre_training_results'
        //   }
        // }

        stage('L2: Speech to Text WPE - Conformer') {
          steps {
            sh 'python examples/asr/asr_ctc/speech_to_text_ctc_bpe.py \
            --config-path="../conf/conformer" --config-name="conformer_ctc_bpe" \
            model.train_ds.manifest_filepath=/home/TestData/an4_dataset/an4_train.json \
            model.validation_ds.manifest_filepath=/home/TestData/an4_dataset/an4_val.json \
            model.tokenizer.dir="/home/TestData/asr_tokenizers/an4_wpe_128/" \
            model.tokenizer.type="wpe" \
            model.train_ds.batch_size=4 \
            model.validation_ds.batch_size=4 \
            trainer.devices=[1] \
            trainer.accelerator="gpu" \
            +trainer.fast_dev_run=True \
            exp_manager.exp_dir=examples/asr/speech_to_text_wpe_conformer_results'
            sh 'rm -rf examples/asr/speech_to_text_wpe_conformer_results'
          }
        }
      }
    }

    stage('L2: ASR dev run - part two') {
      when {
        anyOf {
          branch 'r1.20.0'
          changeRequest target: 'r1.20.0'
        }
      }
      failFast true
      parallel {
        stage('L2: Speech to Text WPE - Squeezeformer') {
          steps {
            sh 'python examples/asr/asr_ctc/speech_to_text_ctc_bpe.py \
            --config-path="../conf/squeezeformer" --config-name="squeezeformer_ctc_bpe" \
            model.train_ds.manifest_filepath=/home/TestData/an4_dataset/an4_train.json \
            model.validation_ds.manifest_filepath=/home/TestData/an4_dataset/an4_val.json \
            model.tokenizer.dir="/home/TestData/asr_tokenizers/an4_wpe_128/" \
            model.tokenizer.type="wpe" \
            model.encoder.d_model=144 \
            model.train_ds.batch_size=4 \
            model.validation_ds.batch_size=4 \
            trainer.devices=[0] \
            trainer.accelerator="gpu" \
            +trainer.fast_dev_run=True \
            exp_manager.exp_dir=examples/asr/speech_to_text_wpe_squeezeformer_results'
            sh 'rm -rf examples/asr/speech_to_text_wpe_squeezeformer_results'
          }
        }
      }
    }

    stage('L2: Speech to Text EMA') {
      when {
        anyOf {
          branch 'r1.20.0'
          changeRequest target: 'r1.20.0'
        }
      }
      steps {
        sh 'python examples/asr/asr_ctc/speech_to_text_ctc.py \
        model.train_ds.manifest_filepath=/home/TestData/an4_dataset/an4_train.json \
        model.validation_ds.manifest_filepath=/home/TestData/an4_dataset/an4_val.json \
        trainer.devices=2 \
        trainer.accelerator="gpu" \
        +trainer.fast_dev_run=True \
        +exp_manager.ema.enable=True \
        exp_manager.exp_dir=examples/asr/speech_to_text_results'
        sh 'rm -rf examples/asr/speech_to_text_results'
      }

    }

    stage('L2: Speaker dev run') {
      when {
        anyOf {
          branch 'r1.20.0'
          changeRequest target: 'r1.20.0'
        }
      }
      failFast true
      parallel {
        stage('Speaker Recognition') {
          steps {
            sh 'python examples/speaker_tasks/recognition/speaker_reco.py \
            model.train_ds.batch_size=10 \
            model.validation_ds.batch_size=2 \
            model.train_ds.manifest_filepath=/home/TestData/an4_speaker/train.json \
            model.validation_ds.manifest_filepath=/home/TestData/an4_speaker/dev.json \
            model.decoder.num_classes=2 \
            trainer.max_epochs=10 \
            trainer.devices=[1] \
            trainer.accelerator="gpu" \
            +trainer.fast_dev_run=True \
            exp_manager.exp_dir=examples/speaker_tasks/recognition/speaker_recognition_results'
            sh 'rm -rf examples/speaker_tasks/recognition/speaker_recognition_results'
          }
        }

        stage('Speaker Diarization') {
          steps {
            sh 'python examples/speaker_tasks/diarization/neural_diarizer/multiscale_diar_decoder.py \
            model.diarizer.speaker_embeddings.model_path=titanet_large \
            model.train_ds.batch_size=5 \
            model.validation_ds.batch_size=5 \
            model.train_ds.emb_dir=examples/speaker_tasks/diarization/speaker_diarization_results \
            model.validation_ds.emb_dir=examples/speaker_tasks/diarization/speaker_diarization_results \
            model.train_ds.manifest_filepath=/home/TestData/an4_diarizer/simulated_train/msdd_data.50step.json \
            model.validation_ds.manifest_filepath=/home/TestData/an4_diarizer/simulated_valid/msdd_data.50step.json \
            trainer.devices=[1] \
            trainer.accelerator="gpu" \
            +trainer.fast_dev_run=True \
            exp_manager.exp_dir=examples/speaker_tasks/diarization/speaker_diarization_results'
            sh 'rm -rf examples/speaker_tasks/diarization/speaker_diarization_results'
          }
        }

        stage('Speech to Label') {
          steps {
            sh 'python examples/asr/speech_classification/speech_to_label.py \
            model.train_ds.manifest_filepath=/home/TestData/speech_commands/train_manifest.json \
            model.validation_ds.manifest_filepath=/home/TestData/speech_commands/test_manifest.json \
            model.test_ds.manifest_filepath=/home/TestData/speech_commands/test_manifest.json \
            trainer.devices=[1] \
            trainer.accelerator="gpu" \
            +trainer.fast_dev_run=True \
            model.preprocessor._target_=nemo.collections.asr.modules.AudioToMelSpectrogramPreprocessor \
            ~model.preprocessor.window_size \
            ~model.preprocessor.window_stride \
            ~model.preprocessor.window \
            ~model.preprocessor.n_mels \
            ~model.preprocessor.n_mfcc \
            ~model.preprocessor.n_fft \
            exp_manager.exp_dir=examples/asr/speech_to_label_results'
            sh 'rm -rf examples/asr/speech_to_label_results'
          }
        }

        stage('Speaker Diarization with ASR Inference') {
          steps {
            sh 'python examples/speaker_tasks/diarization/clustering_diarizer/offline_diar_with_asr_infer.py \
	        diarizer.manifest_filepath=/home/TestData/an4_diarizer/an4_manifest.json \
            diarizer.speaker_embeddings.model_path=/home/TestData/an4_diarizer/spkr.nemo \
            diarizer.speaker_embeddings.parameters.save_embeddings=True \
            diarizer.speaker_embeddings.parameters.window_length_in_sec=[1.5] \
            diarizer.speaker_embeddings.parameters.shift_length_in_sec=[0.75] \
            diarizer.speaker_embeddings.parameters.multiscale_weights=[1.0] \
            diarizer.asr.model_path=QuartzNet15x5Base-En \
            diarizer.asr.parameters.asr_based_vad=True \
            diarizer.out_dir=examples/speaker_tasks/diarization/speaker_diarization_asr_results'
            sh 'rm -rf examples/speaker_tasks/diarization/speaker_diarization_asr_results'
          }
        }

        stage('Clustering Diarizer Inference') {
          steps {
            sh 'python examples/speaker_tasks/diarization/clustering_diarizer/offline_diar_infer.py \
	        diarizer.manifest_filepath=/home/TestData/an4_diarizer/an4_manifest.json \
            diarizer.speaker_embeddings.model_path=/home/TestData/an4_diarizer/spkr.nemo \
            diarizer.speaker_embeddings.parameters.save_embeddings=True \
            diarizer.speaker_embeddings.parameters.window_length_in_sec=1.5 \
            diarizer.speaker_embeddings.parameters.shift_length_in_sec=0.75 \
            diarizer.speaker_embeddings.parameters.multiscale_weights=null \
            diarizer.vad.model_path=/home/TestData/an4_diarizer/MatchboxNet_VAD_3x2.nemo \
            diarizer.out_dir=examples/speaker_tasks/diarization/clustering_diarizer_results'
            sh 'rm -rf examples/speaker_tasks/diarization/clustering_diarizer_results'
          }
        }

        stage('Neural Diarizer Inference') {
          steps {
            sh 'python examples/speaker_tasks/diarization/neural_diarizer/multiscale_diar_decoder_infer.py \
            diarizer.manifest_filepath=/home/TestData/an4_diarizer/an4_manifest.json \
            diarizer.msdd_model.model_path=/home/TestData/an4_diarizer/diar_msdd_telephonic.nemo \
            diarizer.speaker_embeddings.parameters.save_embeddings=True \
            diarizer.vad.model_path=/home/TestData/an4_diarizer/MatchboxNet_VAD_3x2.nemo \
            diarizer.out_dir=examples/speaker_tasks/diarization/neural_diarizer_results'
            sh 'rm -rf examples/speaker_tasks/diarization/neural_diarizer_results'
          }
        }

        stage('Multispeaker ASR Data Simulation') {
          steps {
            sh 'python tools/speech_data_simulator/multispeaker_simulator.py \
            --config-path=conf --config-name=data_simulator.yaml \
            data_simulator.random_seed=42 \
            data_simulator.manifest_filepath=/home/TestData/LibriSpeechShort/dev-clean-align-short.json \
            data_simulator.outputs.output_dir=./test_simulator \
            data_simulator.session_config.num_sessions=2 \
            data_simulator.session_config.session_length=60'
            sh 'rm -rf ./test_simulator'
          }
        }
      }
    }
    // TODO: Enable test after 21.08 container is used.
    // stage('L2: ASR DALI dev run') {
    //   when {
    //     anyOf {
    //       branch 'r1.20.0'
    //       changeRequest target: 'r1.20.0'
    //     }
    //   }
    //   failFast true
    //   parallel {
    //     stage('Speech to Text - DALI AudioToMelSpectrogramPreprocessor') {
    //       steps {
    //         sh 'python examples/asr/asr_ctc/speech_to_text_ctc.py \
    //         model.train_ds.manifest_filepath=/home/TestData/an4_dataset/an4_train.json \
    //         +model.train_ds.use_dali=True \
    //         model.validation_ds.manifest_filepath=/home/TestData/an4_dataset/an4_val.json \
    //         +model.validation_ds.use_dali=True \
    //         trainer.devices=[0] \
    //         trainer.accelerator="gpu" \
    //         +trainer.fast_dev_run=True \
    //         exp_manager.exp_dir=examples/asr/speech_to_text_results'
    //         sh 'rm -rf examples/asr/speech_to_text_results'
    //       }
    //     }
    //    stage('Speech to Text BPE - DALI AudioToMelSpectrogramPreprocessor') {
    //       steps {
    //         sh 'python examples/asr/asr_ctc/speech_to_text_bpe.py \
    //         --config-path="../conf/citrinet/" --config-name="config_bpe" \
    //         model.tokenizer.dir="/home/TestData/asr_tokenizers/an4_wpe_128/" \
    //         model.tokenizer.type="wpe" \
    //         model.train_ds.manifest_filepath=/home/TestData/an4_dataset/an4_train.json \
    //         +model.train_ds.use_dali=True \
    //         model.validation_ds.manifest_filepath=/home/TestData/an4_dataset/an4_val.json \
    //         +model.validation_ds.use_dali=True \
    // 	       trainer.devices=[0] \
    //         trainer.accelerator="gpu" \
    //         +trainer.fast_dev_run=True \
    //         exp_manager.exp_dir=examples/asr/speech_to_text_wpe_results'
    //         sh 'rm -rf examples/asr/speech_to_text_wpe_results'
    //       }
    //     }
    //     // TODO: This would fail due to an unnecessary torchaudio import.
    //     //       To be enabled once torchaudio is available in the container used for CI
    //     // stage('Speech to Text - DALI AudioToMFCCPreprocessor') {
    //     //   steps {
    //     //     sh 'python examples/asr/asr_ctc/speech_to_text_ctc.py \
    //     //     model.train_ds.manifest_filepath=/home/TestData/an4_dataset/an4_train.json \
    //     //     +model.train_ds.use_dali=True \
    //     //     model.validation_ds.manifest_filepath=/home/TestData/an4_dataset/an4_val.json \
    //     //     +model.validation_ds.use_dali=True \
    //     //     model.preprocessor._target_=nemo.collections.asr.modules.AudioToMFCCPreprocessor \
    //     //     ~model.preprocessor.normalize \
    //     //     ~model.preprocessor.features \
    //     //     ~model.preprocessor.frame_splicing \
    //     //     ~model.preprocessor.dither \
    //     //     ~model.preprocessor.stft_conv \
    //     //     +model.n_mels=64 \
    //     //     +model.n_mfcc=64 \
    //     //     trainer.devices=[1] \
    //     //     trainer.accelerator="gpu" \
    //     //     +trainer.fast_dev_run=True \
    //     //     exp_manager.exp_dir=examples/asr/speech_to_text_results'
    //     //     sh 'rm -rf examples/asr/speech_to_text_results'
    //     //   }
    //     // }
    //   }
    // }

    // TODO: Add back once CI is updated
    // stage('L2: ASR RNNT dev run') {
    //   when {
    //     anyOf {
    //       branch 'r1.20.0'
    //       changeRequest target: 'r1.20.0'
    //     }
    //   }
    //   failFast true
    //   parallel {
    //     stage('Speech to Text - RNNT') {
    //       steps {
    //         sh 'STRICT_NUMBA_COMPAT_CHECK=false python examples/asr/asr_transducer/speech_to_text_rnnt.py \
    //         --config-path="../conf/contextnet_rnnt/" --config-name="config_rnnt.yaml" \
    //         model.train_ds.manifest_filepath=/home/TestData/an4_dataset/an4_train.json \
    //         model.validation_ds.manifest_filepath=/home/TestData/an4_dataset/an4_val.json \
    //         model.train_ds.batch_size=2 \
    //         model.validation_ds.batch_size=2 \
    //         trainer.devices=[0] \
    //         trainer.accelerator="gpu" \
    //         +trainer.fast_dev_run=True \
    //         exp_manager.exp_dir=examples/asr/speech_to_text_rnnt_results'
    //         sh 'rm -rf examples/asr/speech_to_text_rnnt_results'
    //       }
    //     }
    //     stage('L2: Speech to Text RNNT WPE') {
    //       steps {
    //         sh 'STRICT_NUMBA_COMPAT_CHECK=false python examples/asr/asr_transducer/speech_to_text_rnnt_bpe.py \
    //         --config-path="../conf/contextnet_rnnt/" --config-name="config_rnnt_bpe.yaml" \
    //         model.train_ds.manifest_filepath=/home/TestData/an4_dataset/an4_train.json \
    //         model.validation_ds.manifest_filepath=/home/TestData/an4_dataset/an4_val.json \
    //         model.train_ds.batch_size=2 \
    //         model.validation_ds.batch_size=2 \
    //         model.tokenizer.dir="/home/TestData/asr_tokenizers/an4_wpe_128/" \
    //         model.tokenizer.type="wpe" \
    //         trainer.devices=[0] \
    //         trainer.accelerator="gpu" \
    //         +trainer.fast_dev_run=True \
    //         exp_manager.exp_dir=examples/asr/speech_to_text_rnnt_wpe_results'
    //         sh 'rm -rf examples/asr/speech_to_text_rnnt_wpe_results'
    //       }
    //     }
    //     stage('L3: Speech to Text Hybrid Transducer-CTC WPE') {
    //       steps {
    //         sh 'STRICT_NUMBA_COMPAT_CHECK=false python examples/asr/asr_hybrid_transducer_ctc/speech_to_text_hybrid_rnnt_ctc_bpe.py \
    //         --config-path="../conf/conformer/hybrid_transducer_ctc/conformer_hybrid_transducer_ctc/" --config-name="conformer_hybrid_transducer_ctc_bpe.yaml" \
    //         model.train_ds.manifest_filepath=/home/TestData/an4_dataset/an4_train.json \
    //         model.validation_ds.manifest_filepath=/home/TestData/an4_dataset/an4_val.json \
    //         model.encoder.n_layers= 2 \
    //         model.train_ds.batch_size=2 \
    //         model.validation_ds.batch_size=2 \
    //         model.tokenizer.dir="/home/TestData/asr_tokenizers/an4_wpe_128/" \
    //         model.tokenizer.type="wpe" \
    //         trainer.devices=[0] \
    //         trainer.accelerator="gpu" \
    //         +trainer.fast_dev_run=True \
    //         exp_manager.exp_dir=examples/asr/speech_to_text_hybrid_transducer_ctc_wpe_results'
    //         sh 'rm -rf examples/asr/speech_to_text_hybrid_transducer_ctc_wpe_results'
    //       }
    //     }
    //   }
    // }

    // stage('L2: Hybrid ASR RNNT-CTC dev run') {
    //   when {
    //     anyOf {
    //       branch 'r1.20.0'
    //       changeRequest target: 'r1.20.0'
    //     }
    //   }
    //   failFast true
    //   parallel {
    //     stage('Speech to Text Hybrid Transducer-CTC WPE') {
    //       steps {
    //         sh 'STRICT_NUMBA_COMPAT_CHECK=false python examples/asr/asr_hybrid_transducer_ctc/speech_to_text_hybrid_rnnt_ctc_bpe.py \
    //         --config-path="../conf/conformer/hybrid_transducer_ctc/conformer_hybrid_transducer_ctc/" --config-name="conformer_hybrid_transducer_ctc_bpe.yaml" \
    //         model.train_ds.manifest_filepath=/home/TestData/an4_dataset/an4_train.json \
    //         model.validation_ds.manifest_filepath=/home/TestData/an4_dataset/an4_val.json \
    //         model.encoder.n_layers= 2 \
    //         model.train_ds.batch_size=2 \
    //         model.validation_ds.batch_size=2 \
    //         model.tokenizer.dir="/home/TestData/asr_tokenizers/an4_wpe_128/" \
    //         model.tokenizer.type="wpe" \
    //         trainer.devices=[0] \
    //         trainer.accelerator="gpu" \
    //         +trainer.fast_dev_run=True \
    //         exp_manager.exp_dir=examples/asr/speech_to_text_hybrid_transducer_ctc_wpe_results'
    //         sh 'rm -rf examples/asr/speech_to_text_hybrid_transducer_ctc_wpe_results'
    //       }
    //     }
    //   }
    // }

    stage('L2: ASR Multi-dataloader dev run') {
      when {
        anyOf {
          branch 'r1.20.0'
          changeRequest target: 'r1.20.0'
        }
      }
      failFast true
      parallel {
        stage('Speech to Text multi-dataloader') {
          steps {
            sh 'python examples/asr/asr_ctc/speech_to_text_ctc.py \
            model.train_ds.manifest_filepath=/home/TestData/an4_dataset/an4_train.json \
            model.validation_ds.manifest_filepath=[/home/TestData/an4_dataset/an4_val.json,/home/TestData/an4_dataset/an4_val.json] \
            trainer.devices=[0] \
            trainer.accelerator="gpu" \
            trainer.max_epochs=1 \
            trainer.max_steps=1 \
            +trainer.num_sanity_val_steps=1 \
            exp_manager.exp_dir=examples/asr/speech_to_text_results'
            sh 'rm -rf examples/asr/speech_to_text_results'
          }
        }

        stage('Speech to Label multi-dataloader') {
          steps {
            sh 'python examples/asr/speech_classification/speech_to_label.py \
            model.train_ds.manifest_filepath=/home/TestData/speech_commands/train_manifest.json \
            model.validation_ds.manifest_filepath=[/home/TestData/speech_commands/test_manifest.json,/home/TestData/speech_commands/test_manifest.json] \
            trainer.devices=[1] \
            trainer.accelerator="gpu" \
            trainer.max_epochs=1 \
            trainer.max_steps=1 \
            +trainer.num_sanity_val_steps=1 \
            model.preprocessor._target_=nemo.collections.asr.modules.AudioToMelSpectrogramPreprocessor \
            ~model.preprocessor.window_size \
            ~model.preprocessor.window_stride \
            ~model.preprocessor.window \
            ~model.preprocessor.n_mels \
            ~model.preprocessor.n_mfcc \
            ~model.preprocessor.n_fft \
            exp_manager.exp_dir=examples/asr/speech_to_label_results'
            sh 'rm -rf examples/asr/speech_to_label_results'
          }
        }
      }
    }

    stage('L2: ASR Adapters') {
      when {
        anyOf {
          branch 'r1.20.0'
          changeRequest target: 'r1.20.0'
        }
      }
      failFast true
      parallel {
        stage('Linear Adapters') {
          steps {
            sh 'python examples/asr/asr_adapters/train_asr_adapter.py \
            model.pretrained_model="stt_en_conformer_ctc_small" \
            model.adapter.adapter_name="an4" \
            model.adapter.linear.in_features=176 \
            model.train_ds.manifest_filepath=/home/TestData/an4_dataset/an4_train.json \
            model.validation_ds.manifest_filepath=/home/TestData/an4_dataset/an4_val.json \
            trainer.max_steps=5 \
            trainer.devices=[0] \
            trainer.accelerator="gpu" \
            +trainer.fast_dev_run=True \
            exp_manager.exp_dir=examples/asr/speech_to_text_adapters_results'
            sh 'rm -rf examples/asr/speech_to_text_adapters_results'
          }
        }
        stage('RelPos MHA Adapters') {
          steps {
            sh 'python examples/asr/asr_adapters/train_asr_adapter.py \
            model.pretrained_model="stt_en_conformer_ctc_small" \
            model.adapter.adapter_name="encoder:an4" \
            model.adapter.adapter_type="tiny_attn" \
            model.adapter.tiny_attn.n_feat=176 \
            model.train_ds.manifest_filepath=/home/TestData/an4_dataset/an4_train.json \
            model.validation_ds.manifest_filepath=/home/TestData/an4_dataset/an4_val.json \
            trainer.max_steps=5 \
            trainer.devices=[0] \
            trainer.accelerator="gpu" \
            +trainer.fast_dev_run=True \
            exp_manager.exp_dir=examples/asr/speech_to_text_adapters_mha_results'
            sh 'rm -rf examples/asr/speech_to_text_adapters_mha_results'
          }
        }

      }
    }
<<<<<<< HEAD
    // commented out temporarily to save time on github ci
    //stage('L2: Megatron T5 Adapter PP=2') {
    //  when {
    //    anyOf {
    //      branch 'r1.20.0'
    //      changeRequest target: 'r1.20.0'
    //    }
    //  }
    //  failFast true
    //  parallel{
    //    stage('T5 Adapter tuning & inference TP=1 PP=2') {
    //      steps {
    //        sh "python examples/nlp/language_modeling/tuning/megatron_t5_adapter_tuning.py \
    //            --config-name=megatron_t5_adapter_tuning_config \
    //            name='test_tp1_pp2' \
    //            exp_manager.exp_dir='examples/adapter_tuning' \
    //            trainer.devices=2 \
    //            trainer.max_steps=1 \
    //            trainer.val_check_interval=1 \
    //            trainer.max_epochs=null \
    //            model.data.num_workers=1 \
    //            model.tensor_model_parallel_size=1 \
    //            model.pipeline_model_parallel_size=2 \
    //            model.language_model_path='/home/TestData/nlp/megatron_t5/8m/megatron_t5_8m_tp1_pp2.nemo' \
    //            model.existing_tasks=[] \
    //            model.new_tasks=['rte'] \
    //            model.data.train_ds=['/home/TestData/nlp/prompt_learning/rte_CI_test.jsonl'] \
    //            model.data.validation_ds=['/home/TestData/nlp/prompt_learning/rte_CI_test.jsonl'] \
    //            model.global_batch_size=4"
    //        sh "python examples/nlp/language_modeling/tuning/megatron_t5_adapter_eval.py \
    //            --config-name=megatron_t5_adapter_inference \
    //            adapter_model_file='examples/adapter_tuning/test_tp1_pp2.nemo' \
    //            language_model_path='/home/TestData/nlp/megatron_t5/8m/megatron_t5_8m_tp1_pp2.nemo' \
    //            trainer.devices=2 \
    //            data.num_workers=1 \
    //            tensor_model_parallel_size=1 \
    //            pipeline_model_parallel_size=2 \
    //            data.global_batch_size=2 \
    //            data.micro_batch_size=2 \
    //            data.test_ds=['/home/TestData/nlp/prompt_learning/rte_CI_test.jsonl'] \
    //            pred_file_path='examples/adapter_tuning/test_tp1_pp2/preds.txt'"
    //        sh "rm -rf examples/adapter_tuning/test_tp1_pp2.nemo"
    //        sh "rm -rf examples/adapter_tuning/test_tp1_pp2"
    //      }
    //    }
    //  }
    //}
    //stage('L2: Megatron T5 Adapter TP=2') {
    //  when {
    //    anyOf {
    //      branch 'r1.20.0'
    //      changeRequest target: 'r1.20.0'
    //    }
    //  }
    //  failFast true
    //  parallel{
    //    stage('T5 Adapter tuning & inference TP=2 PP=1') {
    //      steps {
    //        sh "python examples/nlp/language_modeling/tuning/megatron_t5_adapter_tuning.py \
    //            --config-name=megatron_t5_adapter_tuning_config \
    //            name='test_tp2_pp1' \
    //            exp_manager.exp_dir='examples/adapter_tuning' \
    //            trainer.devices=2 \
    //            trainer.max_steps=1 \
    //            trainer.val_check_interval=1 \
    //            trainer.max_epochs=null \
    //            model.data.num_workers=1 \
    //            model.tensor_model_parallel_size=2 \
    //            model.language_model_path='/home/TestData/nlp/megatron_t5/8m/megatron_t5_8m_tp2.nemo' \
    //            model.existing_tasks=[] \
    //            model.new_tasks=['rte'] \
    //            model.data.train_ds=['/home/TestData/nlp/prompt_learning/rte_CI_test.jsonl'] \
    //            model.data.validation_ds=['/home/TestData/nlp/prompt_learning/rte_CI_test.jsonl'] \
    //            model.global_batch_size=4"
    //        sh "python examples/nlp/language_modeling/tuning/megatron_t5_adapter_eval.py \
    //            --config-name=megatron_t5_adapter_inference \
    //            adapter_model_file='examples/adapter_tuning/test_tp2_pp1.nemo' \
    //            language_model_path='/home/TestData/nlp/megatron_t5/8m/megatron_t5_8m_tp2.nemo' \
    //            trainer.devices=2 \
    //            tensor_model_parallel_size=2 \
    //            data.global_batch_size=2 \
    //            data.micro_batch_size=2 \
    //            data.num_workers=1 \
    //            data.test_ds=['/home/TestData/nlp/prompt_learning/rte_CI_test.jsonl'] \
    //            pred_file_path='examples/adapter_tuning/test_tp2_pp1/preds.txt'"
    //        sh "rm -rf examples/adapter_tuning/test_tp2_pp1.nemo"
    //        sh "rm -rf examples/adapter_tuning/test_tp2_pp1"
    //      }
    //    }
    //  }
    //}
    stage('L2: Megatron T5 IA3 PP=2') {
      when {
        anyOf {
          branch 'r1.20.0'
          changeRequest target: 'r1.20.0'
        }
      }
      failFast true
      parallel{
        stage('T5 IA3 tuning & inference TP=1 PP=2') {
          steps {
            sh "python examples/nlp/language_modeling/tuning/megatron_t5_ia3_tuning.py \
                --config-name=megatron_t5_ia3_tuning_config \
                name='test_tp1_pp2' \
                exp_manager.exp_dir='examples/ia3_tuning' \
                trainer.devices=2 \
                trainer.max_steps=1 \
                trainer.val_check_interval=1 \
                trainer.max_epochs=null \
                model.data.num_workers=1 \
                model.tensor_model_parallel_size=1 \
                model.pipeline_model_parallel_size=2 \
                model.language_model_path='/home/TestData/nlp/megatron_t5/8m/megatron_t5_8m_tp1_pp2.nemo' \
                model.existing_tasks=[] \
                model.new_tasks=['rte'] \
                model.data.train_ds=['/home/TestData/nlp/prompt_learning/rte_CI_test.jsonl'] \
                model.data.validation_ds=['/home/TestData/nlp/prompt_learning/rte_CI_test.jsonl'] \
                model.global_batch_size=4"
            sh "python examples/nlp/language_modeling/tuning/megatron_t5_ia3_eval.py \
                --config-name=megatron_t5_ia3_inference \
                adapter_model_file='examples/ia3_tuning/test_tp1_pp2.nemo' \
                language_model_path='/home/TestData/nlp/megatron_t5/8m/megatron_t5_8m_tp1_pp2.nemo' \
                trainer.devices=2 \
                data.num_workers=1 \
                tensor_model_parallel_size=1 \
                pipeline_model_parallel_size=2 \
                data.global_batch_size=2 \
                data.micro_batch_size=2 \
                data.test_ds=['/home/TestData/nlp/prompt_learning/rte_CI_test.jsonl'] \
                pred_file_path='examples/ia3_tuning/test_tp1_pp2/preds.txt'"
            sh "rm -rf examples/ia3_tuning/test_tp1_pp2.nemo"
            sh "rm -rf examples/ia3_tuning/test_tp1_pp2"
          }
        }
      }
    }
    stage('L2: Megatron T5 IA3 TP=2') {
      when {
        anyOf {
          branch 'r1.20.0'
          changeRequest target: 'r1.20.0'
        }
      }
      failFast true
      parallel{
        stage('T5 IA3 tuning & inference TP=2 PP=1') {
          steps {
            sh "python examples/nlp/language_modeling/tuning/megatron_t5_ia3_tuning.py \
                --config-name=megatron_t5_ia3_tuning_config \
                name='test_tp2_pp1' \
                exp_manager.exp_dir='examples/ia3_tuning' \
                trainer.devices=2 \
                trainer.max_steps=1 \
                trainer.val_check_interval=1 \
                trainer.max_epochs=null \
                model.data.num_workers=1 \
                model.tensor_model_parallel_size=2 \
                model.language_model_path='/home/TestData/nlp/megatron_t5/8m/megatron_t5_8m_tp2.nemo' \
                model.existing_tasks=[] \
                model.new_tasks=['rte'] \
                model.data.train_ds=['/home/TestData/nlp/prompt_learning/rte_CI_test.jsonl'] \
                model.data.validation_ds=['/home/TestData/nlp/prompt_learning/rte_CI_test.jsonl'] \
                model.global_batch_size=4"
            sh "python examples/nlp/language_modeling/tuning/megatron_t5_ia3_eval.py \
                --config-name=megatron_t5_ia3_inference \
                adapter_model_file='examples/ia3_tuning/test_tp2_pp1.nemo' \
                language_model_path='/home/TestData/nlp/megatron_t5/8m/megatron_t5_8m_tp2.nemo' \
                trainer.devices=2 \
                data.num_workers=1 \
                tensor_model_parallel_size=2 \
                data.global_batch_size=2 \
                data.micro_batch_size=2 \
                data.test_ds=['/home/TestData/nlp/prompt_learning/rte_CI_test.jsonl'] \
                pred_file_path='examples/ia3_tuning/test_tp2_pp1/preds.txt'"
            sh "rm -rf examples/ia3_tuning/test_tp2_pp1.nemo"
            sh "rm -rf examples/ia3_tuning/test_tp2_pp1"
          }
        }
      }
    }
    stage('L2: Megatron GPT Adapter TP=2') {
      when {
        anyOf {
          branch 'r1.20.0'
          changeRequest target: 'r1.20.0'
        }
      }
      failFast true
      parallel{
        stage('GPT Adapter tuning & inference TP=2 PP=1') {
          steps {
            sh "python examples/nlp/language_modeling/tuning/megatron_gpt_adapter_tuning.py \
                --config-name=megatron_gpt_adapter_tuning_config \
                name='test_tp2_pp1' \
                exp_manager.exp_dir='examples/adapter_tuning' \
                trainer.devices=2 \
                trainer.max_steps=1 \
                trainer.val_check_interval=1 \
                trainer.max_epochs=null \
                model.data.num_workers=1 \
                model.tensor_model_parallel_size=2 \
                model.language_model_path='/home/TestData/nlp/megatron_gpt/tiny/megatron_14m_gpt_tp2_pp1.nemo' \
                model.existing_tasks=[] \
                model.new_tasks=['rte'] \
                model.data.train_ds=['/home/TestData/nlp/prompt_learning/rte_CI_test.jsonl'] \
                model.data.validation_ds=['/home/TestData/nlp/prompt_learning/rte_CI_test.jsonl'] \
                model.global_batch_size=4"
            sh "python examples/nlp/language_modeling/tuning/megatron_gpt_adapter_eval.py \
                --config-name=megatron_gpt_adapter_inference \
                adapter_model_file='examples/adapter_tuning/test_tp2_pp1.nemo' \
                gpt_model_file='/home/TestData/nlp/megatron_gpt/tiny/megatron_14m_gpt_tp2_pp1.nemo' \
                inference.greedy=True \
                num_workers=1 \
                inference.add_BOS=False \
                trainer.devices=2 \
                tensor_model_parallel_size=2 \
                data_paths=['/home/TestData/nlp/prompt_learning/rte_CI_test.jsonl']"
            sh "rm -rf examples/adapter_tuning/test_tp2_pp1.nemo"
            sh "rm -rf examples/adapter_tuning/test_tp2_pp1"
          }
        }
      }
    }
    // commented out to save time on github ci @adithyare
    //stage('L2: Megatron GPT Adapter PP=2') {
    //  when {
    //    anyOf {
    //      branch 'r1.20.0'
    //      changeRequest target: 'r1.20.0'
    //    }
    //  }
    //  failFast true
    //  parallel{
    //    stage('GPT Adapter tuning & inference TP=1 PP=2') {
    //      steps {
    //        sh "python examples/nlp/language_modeling/tuning/megatron_gpt_adapter_tuning.py \
    //            --config-name=megatron_gpt_adapter_tuning_config \
    //            name='test_tp1_pp2' \
    //            exp_manager.exp_dir='examples/adapter_tuning' \
    //            trainer.devices=2 \
    //            trainer.max_steps=1 \
    //            trainer.val_check_interval=1 \
    //            trainer.max_epochs=null \
    //            model.data.num_workers=1 \
    //            model.tensor_model_parallel_size=1 \
    //            model.pipeline_model_parallel_size=2 \
    //            model.language_model_path='/home/TestData/nlp/megatron_gpt/tiny/megatron_14m_gpt_tp1_pp2.nemo' \
    //            model.existing_tasks=[] \
    //            model.new_tasks=['rte'] \
    //            model.data.train_ds=['/home/TestData/nlp/prompt_learning/rte_CI_test.jsonl'] \
    //            model.data.validation_ds=['/home/TestData/nlp/prompt_learning/rte_CI_test.jsonl'] \
    //            model.global_batch_size=4"
    //        sh "python examples/nlp/language_modeling/tuning/megatron_gpt_adapter_eval.py \
    //            --config-name=megatron_gpt_adapter_inference \
    //            adapter_model_file='examples/adapter_tuning/test_tp1_pp2.nemo' \
    //            gpt_model_file='/home/TestData/nlp/megatron_gpt/tiny/megatron_14m_gpt_tp1_pp2.nemo' \
    //            inference.greedy=True \
    //            inference.add_BOS=False \
    //            trainer.devices=2 \
    //            num_workers=1 \
    //            tensor_model_parallel_size=2 \
    //            data_paths=['/home/TestData/nlp/prompt_learning/rte_CI_test.jsonl']"
    //        sh "rm -rf examples/adapter_tuning/test_tp1_pp2.nemo"
    //        sh "rm -rf examples/adapter_tuning/test_tp1_pp2"
    //      }
    //    }
    //  }
    //}
=======

>>>>>>> dbe4542f
    stage('L2: Speech Transcription') {
      when {
        anyOf {
          branch 'r1.20.0'
          changeRequest target: 'r1.20.0'
        }
      }
      failFast true
      parallel {
        stage('Speech to Text Transcribe') {
          steps {
            sh 'python examples/asr/transcribe_speech.py \
            pretrained_name="QuartzNet15x5Base-En" \
            audio_dir="/home/TestData/an4_transcribe/test_subset/" \
            output_filename="stt_test_res.json" \
            amp=true'
            sh 'rm -rf stt_test_res.json'
          }
        }
      }
    }
    stage('L2: Transducer alignment') {
      when {
        anyOf {
          branch 'r1.20.0'
          changeRequest target: 'r1.20.0'
        }
      }
      failFast true
      parallel {
        stage('Running pytest') {
          steps {
            sh 'pytest tests/collections/asr/decoding/rnnt_alignments_check.py --durations=-1'
          }
        }
      }
    }

    stage('L2: Segmentation Tool') {
      when {
            anyOf {
              branch 'r1.20.0'
              changeRequest target: 'r1.20.0'
            }
      }
      stages {
        stage('Install ctc_segmentation requirements') {
            steps {
            sh 'cd tools/ctc_segmentation && \
            pip install -r requirements.txt && \
            apt-get update && apt-get install libsox-fmt-all -y'
            }
        }

        stage('Parallel ctc_segmentation test') {
          failFast true
          parallel {
            stage('L2: Eng CitriNet with .wav') {
              steps {
                sh 'cd tools/ctc_segmentation && \
            TIME=`date +"%Y-%m-%d-%T"` && \
            /bin/bash run_segmentation.sh \
            --MODEL_NAME_OR_PATH="stt_en_citrinet_512_gamma_0_25" \
            --DATA_DIR=/home/TestData/ctc_segmentation/eng \
            --OUTPUT_DIR=/home/TestData/ctc_segmentation/eng/output${TIME} \
            --LANGUAGE=en \
            --USE_NEMO_NORMALIZATION="TRUE" && \
            python /home/TestData/ctc_segmentation/verify_alignment.py \
            -r /home/TestData/ctc_segmentation/eng/eng_valid_segments_1.7.txt \
            -g /home/TestData/ctc_segmentation/eng/output${TIME}/verified_segments/nv_test_segments.txt && \
            rm -rf /home/TestData/ctc_segmentation/eng/output${TIME}'
              }
            }
            stage('L2: Ru QN with mp3') {
              steps {
                sh 'cd tools/ctc_segmentation && \
            TIME=`date +"%Y-%m-%d-%T"` && \
            /bin/bash run_segmentation.sh \
            --MODEL_NAME_OR_PATH=/home/TestData/ctc_segmentation/QuartzNet15x5-Ru-e512-wer14.45.nemo \
            --DATA_DIR=/home/TestData/ctc_segmentation/ru \
            --OUTPUT_DIR=/home/TestData/ctc_segmentation/ru/output${TIME} \
            --LANGUAGE=ru \
            --ADDITIONAL_SPLIT_SYMBOLS=";" && \
            python /home/TestData/ctc_segmentation/verify_alignment.py \
            -r /home/TestData/ctc_segmentation/ru/valid_ru_segments_1.7.txt \
            -g /home/TestData/ctc_segmentation/ru/output${TIME}/verified_segments/ru_segments.txt && \
            rm -rf /home/TestData/ctc_segmentation/ru/output${TIME}'
              }
            }
          }
        }
      }
    }

    stage('L2: G2P Models') {
      when {
        anyOf {
          branch 'r1.20.0'
          changeRequest target: 'r1.20.0'
        }
      }
      failFast true
      parallel {
        stage('G2P Conformer training, evaluation and inference') {
          steps {
            sh 'cd examples/tts/g2p && \
                TIME=`date +"%Y-%m-%d-%T"` && OUTPUT_DIR_CONFORMER=output_ctc_${TIME} && \
                python g2p_train_and_evaluate.py \
                    train_manifest=/home/TestData/g2p/g2p.json \
                    validation_manifest=/home/TestData/g2p/g2p.json \
                    model.test_ds.manifest_filepath=/home/TestData/g2p/g2p.json \
                    model.tokenizer.dir=/home/TestData/g2p/tokenizer_spe_unigram_v512 \
                    trainer.max_epochs=1 \
                    model.max_source_len=64 \
                    trainer.devices=[0] \
                    do_training=True \
                    do_testing=True \
                    exp_manager.exp_dir=${OUTPUT_DIR_CONFORMER} \
                    +exp_manager.use_datetime_version=False\
                    +exp_manager.version=test \
                    --config-name=g2p_conformer_ctc && \
                python g2p_inference.py \
                    pretrained_model=${OUTPUT_DIR_CONFORMER}/G2P-Conformer-CTC/test/checkpoints/G2P-Conformer-CTC.nemo \
                    manifest_filepath=/home/TestData/g2p/g2p.json \
                    phoneme_field=text'
              }
            }
            // TODO: pleasefixme @redoctopus
            // stage('ByT5G2P training, evaluation and inference') {
            //   steps {
            //     sh 'cd examples/tts/g2p && \
            //         TIME=`date +"%Y-%m-%d-%T"` && OUTPUT_DIR_T5=output_byt5_${TIME} && \
            //         python g2p_train_and_evaluate.py \
            //             train_manifest=/home/TestData/g2p/g2p.json \
            //             validation_manifest=/home/TestData/g2p/g2p.json \
            //             model.test_ds.manifest_filepath=/home/TestData/g2p/g2p.json \
            //             trainer.max_epochs=1 \
            //             model.max_source_len=64 \
            //             trainer.devices=[1] \
            //             do_training=True \
            //             do_testing=True \
            //             exp_manager.exp_dir=${OUTPUT_DIR_T5} \
            //             +exp_manager.use_datetime_version=False\
            //             +exp_manager.version=test && \
            //         python g2p_inference.py \
            //             pretrained_model=${OUTPUT_DIR_T5}/T5G2P/test/checkpoints/T5G2P.nemo \
            //             manifest_filepath=/home/TestData/g2p/g2p.json \
            //             phoneme_field=text'
            //   }
            // }
           stage('HeteronymClassificationModel training, evaluation and inference') {
              steps {
                sh 'cd examples/tts/g2p && \
                    TIME=`date +"%Y-%m-%d-%T"` && OUTPUT_DIR=output_${TIME} && \
                    python g2p_heteronym_classification_train_and_evaluate.py \
                        train_manifest=/home/TestData/g2p/manifest.json \
                        validation_manifest=/home/TestData/g2p/manifest.json \
                        test_manifest=/home/TestData/g2p/manifest.json \
                        model.wordids=/home/TestData/g2p/wordids.tsv \
                        trainer.max_epochs=1 \
                        model.max_seq_length=64 \
                        do_training=True \
                        do_testing=True \
                        exp_manager.exp_dir=${OUTPUT_DIR} \
                        +exp_manager.use_datetime_version=False\
                        +exp_manager.version=test && \
                    python g2p_heteronym_classification_inference.py \
                        manifest=/home/TestData/g2p/manifest.json \
                        pretrained_model=${OUTPUT_DIR}/HeteronymClassification/test/checkpoints/HeteronymClassification.nemo \
                        output_manifest=preds.json'
              }
            }
          }
        }

    // TODO: add test once megatron-bert is supported again
    // stage('L2: Multi-GPU Megatron finetuning') {
    //   when {
    //     anyOf {
    //       branch 'r1.20.0'
    //       changeRequest target: 'r1.20.0'
    //     }
    //   }
    //   failFast true
    //   parallel {
    //     stage('L2: Cased Megatron finetuning on MRPC') {
    //       steps {
    //         sh 'cd examples/nlp/glue_benchmark && \
    //     python glue_benchmark.py \
    //     model.dataset.data_dir=/home/TestData/nlp/glue_fake/MRPC \
    //     trainer.devices=[0,1] \
    //     trainer.accelerator="gpu" \
    //     +trainer.fast_dev_run=true \
    //     model.dataset.use_cache=false \
    //     model.language_model.pretrained_model_name=megatron-bert-345m-cased \
    //     trainer.accelerator=gpu \
    //     trainer.strategy=ddp \
    //     exp_manager=null'
    //       }
    //     }
    //   }
    // }

    stage('L2: STS-b') {
      when {
        anyOf {
          branch 'r1.20.0'
          changeRequest target: 'r1.20.0'
        }
      }
      failFast true
      parallel {
        stage('GLUE STS-b with AlBERT') {
          steps {
            sh 'python examples/nlp/glue_benchmark/glue_benchmark.py \
            model.dataset.use_cache=false \
            model.task_name=sts-b \
            model.dataset.data_dir=/home/TestData/nlp/glue_fake/STS-B \
            trainer.devices=[1] \
            trainer.accelerator="gpu" \
            +trainer.fast_dev_run=True \
            model.language_model.pretrained_model_name=albert-base-v1 \
            exp_manager=null'
          }
        }
        stage('Test Restore Punctuation & Capitalization with AlBERT') {
          steps {
            sh 'data_dir="$(mktemp -d -p "$(pwd)")" && \
            cp /home/TestData/nlp/token_classification_punctuation/*.txt "${data_dir}"/ && \
            python examples/nlp/token_classification/punctuation_capitalization_train_evaluate.py \
              +do_training=false \
              +do_testing=true \
              pretrained_model=/home/TestData/nlp/pretrained_models/Punctuation_and_Capitalization_albert.nemo \
              +model.test_ds.use_cache=false \
              ~model.train_ds \
              ~model.validation_ds \
              model.test_ds.ds_item="${data_dir}" \
              trainer.devices=[1] \
              trainer.accelerator="gpu" \
              exp_manager=null && \
            rm -rf "${data_dir}"'
          }
        }
//         stage('Test Restore Punctuation & Capitalization with RoBERTa') {
//           steps {
//             sh 'data_dir="$(mktemp -d -p "$(pwd)")" && \
//             cp /home/TestData/nlp/token_classification_punctuation/*.txt "${data_dir}"/ && \
//             python examples/nlp/token_classification/punctuation_capitalization_train_evaluate.py \
//               +do_training=false \
//               +do_testing=true \
//               pretrained_model=/home/TestData/nlp/pretrained_models/Punctuation_and_Capitalization_roberta.nemo \
//               +model.test_ds.use_cache=false \
//               ~model.train_ds \
//               ~model.validation_ds \
//               model.test_ds.ds_item="${data_dir}" \
//               trainer.devices=[1] \
//               trainer.accelerator="gpu" \
//               exp_manager=null && \
//             rm -rf "${data_dir}"'
//           }
//         }
      }
    }
    stage('L2: Dialogue Classification') {
      when {
        anyOf {
          branch 'r1.20.0'
          changeRequest target: 'r1.20.0'
        }
      }
      failFast true
      parallel {
        stage('Dialogue: Intent and slot classification using GPT') {
          steps {
            sh 'cd examples/nlp/dialogue && \
            python dialogue.py \
            model.dataset.data_dir=/home/TestData/nlp/sgd_small \
            model.language_model.lm_checkpoint=/home/TestData/nlp/gpt2/pytorch_model.bin\
            model.tokenizer.vocab_file=/home/TestData/nlp/gpt2/vocab.json\
            model.dataset.dialogues_example_dir=sgd_gen_outputs \
            model.dataset.task_name=debug_sample \
            trainer.max_steps=1 \
            trainer.max_epochs=1 \
            model.train_ds.batch_size=2 \
            model.validation_ds.batch_size=2 \
            model.test_ds.batch_size=2 \
            model.nemo_path=null \
            trainer.val_check_interval=0.0 \
            trainer.devices=[0] \
            model.dataset.use_cache=false \
            model.tokenizer.special_tokens={pad_token:"endoftext"} \
            model.tokenizer.tokenizer_name=gpt2 \
            model.tokenizer.vocab_file=/home/TestData/nlp/gpt2/vocab.json\
            model.language_model.pretrained_model_name=/home/TestData/nlp/gpt2 \
            trainer.accelerator=gpu \
            exp_manager=null  && \
            rm -rf sgd_gen_outputs'
          }
        }
        stage('Intent and slot classification using SGDQA') {
          steps {
            sh 'cd examples/nlp/dialogue && \
            python dialogue.py \
            model.dataset.data_dir=/home/TestData/nlp/sgd_small \
            model.dataset.dialogues_example_dir=sgd_gen_bert_outputs \
            model.dataset.task_name=debug_sample \
            trainer.max_steps=1 \
            trainer.max_epochs=1 \
            model.train_ds.batch_size=2 \
            model.validation_ds.batch_size=2 \
            model.test_ds.batch_size=2 \
            model.dataset.num_tasks=6 \
            model.nemo_path=null \
            trainer.val_check_interval=0.0 \
            trainer.devices=[0] \
            model.dataset.use_cache=false \
            model.language_model.pretrained_model_name=bert-base-cased \
            trainer.accelerator=gpu \
            exp_manager=null  && \
            rm -rf sgd_gen_bert_outputs'
          }
        }
        stage('Intent and slot classification using IntentSlotClassificationModel') {
          steps {
            sh 'cd examples/nlp/dialogue && \
            python dialogue.py \
            model.dataset.data_dir=/home/TestData/nlp/processed_assistant \
            model.dataset.dialogues_example_dir=sgd_gen_bert_intent_classification_outputs \
            model.dataset.task=assistant \
            trainer.max_steps=1 \
            trainer.max_epochs=1 \
            model.train_ds.batch_size=2 \
            model.validation_ds.batch_size=2 \
            model.test_ds.batch_size=2 \
            model.nemo_path=null \
            trainer.val_check_interval=0.0 \
            trainer.devices=[0] \
            model.dataset.use_cache=false \
            model.language_model.pretrained_model_name=bert-base-uncased \
            trainer.accelerator=gpu \
            exp_manager=null  && \
            rm -rf sgd_gen_bert_intent_classification_outputs'
          }
        }
        stage('Intent classification using ZeroShotIntentModel') {
          steps {
            sh 'cd examples/nlp/dialogue && \
            python dialogue.py \
            do_training=False \
            model.dataset.data_dir=/home/TestData/nlp/drive_thru_revised \
            model.original_nemo_checkpoint=/home/TestData/nlp/drive_thru_revised/zeroshotintent_en_bert_base_uncased.nemo \
            model.dataset.dialogues_example_dir=sgd_gen_zero_shot_intent_classification_outputs \
            model.dataset.task=zero_shot \
            model.dataset.prompt_template="This example is" \
            trainer.max_steps=1 \
            trainer.max_epochs=1 \
            model.train_ds.batch_size=2 \
            model.validation_ds.batch_size=2 \
            model.test_ds.batch_size=2 \
            model.nemo_path=null \
            trainer.val_check_interval=0.0 \
            trainer.devices=[1] \
            model.dataset.use_cache=false \
            model.language_model.pretrained_model_name=bert-base-uncased \
            trainer.accelerator=gpu \
            exp_manager=null  && \
            rm -rf sgd_gen_zero_shot_intent_classification_outputs'
          }
        }
        stage('Design Intent classification using ZeroShotIntentModel') {
          steps {
            sh 'cd examples/nlp/dialogue && \
            python dialogue.py \
            do_training=False \
            model.dataset.data_dir=/home/TestData/nlp/design_dataset \
            model.original_nemo_checkpoint=/home/TestData/nlp/drive_thru_revised/zeroshotintent_en_bert_base_uncased.nemo \
            model.dataset.dialogues_example_dir=design_zero_shot_intent_classification_outputs \
            model.dataset.task=design \
            model.dataset.prompt_template="This example is related to" \
            model.library=megatron \
            trainer.max_steps=1 \
            trainer.max_epochs=1 \
            model.train_ds.batch_size=2 \
            model.validation_ds.batch_size=2 \
            model.test_ds.batch_size=2 \
            model.nemo_path=null \
            trainer.val_check_interval=0.0 \
            trainer.devices=[1] \
            model.dataset.use_cache=false \
            model.language_model.pretrained_model_name=bert-base-uncased \
            trainer.accelerator=gpu \
            exp_manager=null  && \
            rm -rf design_zero_shot_intent_classification_outputs'
          }
        }
        stage('Design Intent classification using ZeroShotIntentModel BART Classifier') {
          steps {
            sh 'cd examples/nlp/dialogue && \
            python dialogue.py \
            do_training=False \
            model.dataset.data_dir=/home/TestData/nlp/design_dataset \
            model.original_nemo_checkpoint=/home/TestData/nlp/drive_thru_revised/zeroshotintent_en_bert_base_uncased.nemo \
            model.dataset.dialogues_example_dir=design_zero_shot_intent_classification_bart_outputs \
            model.dataset.task=design \
            model.dataset.prompt_template="This example is related to" \
            model.library=huggingface \
            trainer.devices=[1] \
            model.dataset.use_cache=false \
            model.language_model.pretrained_model_name=bert-base-uncased \
            trainer.accelerator=gpu \
            exp_manager=null  && \
            rm -rf design_zero_shot_intent_classification_bart_outputs'
          }
        }
        stage('Design Intent classification using DialogueNearestNeighbourModel') {
          steps {
            sh 'cd examples/nlp/dialogue && \
            python dialogue.py \
            do_training=False \
            model.dataset.data_dir=/home/TestData/nlp/design_dataset \
            model.dataset.dialogues_example_dir=design_dialogue_nearest_neighbour_classification_outputs \
            model.dataset.task=design \
            model.dataset.prompt_template="" \
            model.library=huggingface \
            trainer.devices=[0] \
            model.dataset.use_cache=false \
            model.language_model.pretrained_model_name=sentence-transformers/all-MiniLM-L6-v2 \
            trainer.accelerator=gpu \
            exp_manager=null  && \
            rm -rf design_dialogue_nearest_neighbour_classification_outputs'
          }
        }
      }
    }
    stage('L2: Dialogue Generation') {
      when {
        anyOf {
          branch 'r1.20.0'
          changeRequest target: 'r1.20.0'
        }
      }
      failFast true
      parallel {
        stage('Dialogue: Answer Extender using DialogueS2SGenerationModel') {
          steps {
            sh 'cd examples/nlp/dialogue && \
            python dialogue.py \
            do_training=False \
            model.dataset.data_dir=/home/TestData/nlp/ms-marco-qa \
            model.dataset.dialogues_example_dir=answer_extender_s2s \
            model.dataset.task=ms_marco \
            model.library=huggingface \
            model.dataset.debug_mode=True \
            trainer.max_steps=1 \
            trainer.max_epochs=1 \
            model.train_ds.batch_size=2 \
            model.validation_ds.batch_size=2 \
            model.test_ds.batch_size=2 \
            model.nemo_path=null \
            trainer.val_check_interval=0.0 \
            trainer.devices=[1] \
            model.dataset.use_cache=false \
            model.language_model.pretrained_model_name=facebook/bart-large \
            trainer.accelerator=gpu \
            exp_manager=null  && \
            rm -rf answer_extender_s2s'
          }
        }
        stage('Dialogue: SGD Based Answer Extender using DialogueS2SGenerationModel') {
          steps {
            sh 'cd examples/nlp/dialogue && \
            python dialogue.py \
            do_training=False \
            model.dataset.data_dir=/home/TestData/nlp/sgd_small \
            model.dataset.dialogues_example_dir=sgd_answer_extender_s2s \
            model.dataset.task_name=debug_sample \
            model.dataset.task=sgd_generation \
            model.dataset.input_field=utterance+system_actions \
            model.dataset.output_field=system_utterance \
            model.dataset.use_cache=false \
            model.dataset.system_utterance=next_turn \
            model.dataset.debug_mode=True \
            model.dataset.prompt_template=slots_values \
            model.library=huggingface \
            trainer.max_steps=1 \
            trainer.max_epochs=1 \
            model.train_ds.batch_size=2 \
            model.validation_ds.batch_size=2 \
            model.test_ds.batch_size=2 \
            model.nemo_path=null \
            trainer.val_check_interval=0.0 \
            trainer.devices=[0] \
            model.language_model.pretrained_model_name=facebook/bart-large \
            trainer.accelerator=gpu \
            exp_manager=null  && \
            rm -rf sgd_answer_extender_s2s'
          }
        }
      }
    }
//     stage('L2: Dialogue Generation Part 2') {
//       when {
//         anyOf {
//           branch 'r1.20.0'
//           changeRequest target: 'r1.20.0'
//         }
//       }
//       failFast true
//       parallel {
//         stage('Dialogue: Answer Extender using DialogueGPTGenerationModel') {
//           steps {
//             sh 'cd examples/nlp/dialogue && \
//             python dialogue.py \
//             do_training=False \
//             model.dataset.data_dir=/home/TestData/nlp/ms-marco-qa \
//             model.dataset.dialogues_example_dir=answer_extender \
//             model.library=huggingface \
//             model.dataset.task=ms_marco \
//             model.dataset.debug_mode=True \
//             trainer.val_check_interval=0.0 \
//             trainer.devices=[0] \
//             model.dataset.use_cache=false \
//             model.language_model.pretrained_model_name=gpt2 \
//             trainer.accelerator=gpu \
//             exp_manager=null  && \
//             rm -rf answer_extender'
//           }
//         }
//       }
//     }
    stage('L2: COPY') {
      when {
        anyOf {
          branch 'r1.20.0'
          changeRequest target: 'r1.20.0'
        }
      }
      failFast true
      parallel {
        stage('Dialogue: Answer Extender using DialogueGPTGenerationModel') {
          steps {
            sh 'cd examples/nlp/dialogue && \
            python dialogue.py \
            do_training=False \
            model.dataset.data_dir=/home/TestData/nlp/ms-marco-qa \
            model.dataset.dialogues_example_dir=answer_extender \
            model.library=huggingface \
            model.dataset.task=ms_marco \
            model.dataset.debug_mode=True \
            trainer.val_check_interval=0.0 \
            trainer.devices=[0] \
            model.dataset.use_cache=false \
            model.language_model.pretrained_model_name=gpt2 \
            trainer.accelerator=gpu \
            exp_manager=null  && \
            rm -rf answer_extender'
          }
        }
      }
    }
    stage('L2: Duplex Text Normalization') {
      when {
        anyOf {
          branch 'r1.20.0'
          changeRequest target: 'r1.20.0'
        }
      }
      failFast true
      parallel {
        stage('Duplex Text Normalization with Tarred dataset') {
          steps {
            sh 'cd examples/nlp/duplex_text_normalization && \
            python duplex_text_normalization_train.py \
            data.validation_ds.data_path=/home/TestData/nlp/duplex_text_norm/small_test.tsv \
            mode=tn \
            lang=en \
            tagger_model.do_training=false \
            decoder_model.transformer=t5-small \
            data.validation_ds.batch_size=2 \
            data.train_ds.use_cache=false \
            data.validation_ds.use_cache=false \
            data.test_ds.batch_size=2 \
            data.train_ds.decoder_data_augmentation=false \
            data.train_ds.num_workers=2 \
            decoder_trainer.devices=[0,1] \
            decoder_trainer.accelerator="gpu" \
            data.train_ds.use_tarred_dataset=true \
            +decoder_trainer.fast_dev_run=true \
            decoder_exp_manager.create_checkpoint_callback=false \
            data.train_ds.tar_metadata_file=/home/TestData/nlp/duplex_text_norm/tarred_small/metadata.json \
            data.test_ds.use_cache=false \
            data.test_ds.data_path=/home/TestData/nlp/duplex_text_norm/small_test.tsv'
          }
        }
      }
    }
    // Runs out of memory on the 12G TITAN V (GPU 0 on main CI)
    // TODO: add when megatron bert is supported again in NeMo
    // stage('L2: MegaBERT Token Classification') {
    //   when {
    //     anyOf {
    //       branch 'r1.20.0'
    //       changeRequest target: 'r1.20.0'
    //     }
    //   }
    //   failFast true
    //   steps {
    //     sh 'cd examples/nlp/token_classification && \
    //     python token_classification_train.py \
    //     model.dataset.data_dir=/home/TestData/nlp/token_classification_punctuation/ \
    //     model.language_model.pretrained_model_name=megatron-bert-345m-uncased \
    //     model.train_ds.batch_size=10 \
    //     model.dataset.max_seq_length=50 \
    //     model.dataset.use_cache=false \
    //     trainer.accelerator=gpu \
    //     trainer.strategy=ddp \
    //     trainer.precision=16 \
    //     trainer.devices=[1] \
    //     trainer.accelerator="gpu" \
    //     +trainer.fast_dev_run=true \
    //     exp_manager=null'
    //   }
    // }

    stage('L2: BERT Text Classification') {
      when {
        anyOf {
          branch 'r1.20.0'
          changeRequest target: 'r1.20.0'
        }
      }
      failFast true
      parallel {
        stage ('Text Classification with BERT Test') {
          steps {
            sh 'cd examples/nlp/text_classification && \
            python text_classification_with_bert.py \
            model.dataset.num_classes=6 \
            model.train_ds.file_path=/home/TestData/nlp/retail_text_classification/train.tsv \
            model.validation_ds.file_path=/home/TestData/nlp/retail_text_classification/dev.tsv \
            model.language_model.pretrained_model_name=distilbert-base-uncased \
            model.train_ds.batch_size=10 \
            model.dataset.max_seq_length=50 \
            model.dataset.use_cache=false \
            trainer.devices=[0] \
            trainer.accelerator="gpu" \
            +trainer.fast_dev_run=true \
            exp_manager=null'
          }
        }
      }
    }

    stage('L2: Parallel BERT Question-Answering SQUAD v1.1 & v2.0') {
      when {
        anyOf {
          branch 'r1.20.0'
          changeRequest target: 'r1.20.0'
        }
      }
      failFast true
      parallel {
        stage('BERT SQUAD 1.1') {
          // Cannot do fast_dev_run because squad needs whole dev dataset
          steps {
            sh 'cd examples/nlp/question_answering && \
            python question_answering.py \
            model.train_ds.file=/home/TestData/nlp/squad_mini/v1.1/train-v1.1.json \
            model.dataset.use_cache=false \
            model.validation_ds.file=/home/TestData/nlp/squad_mini/v1.1/dev-v1.1.json \
            model.test_ds.file=/home/TestData/nlp/squad_mini/v1.1/dev-v1.1.json \
            model.train_ds.batch_size=2 \
            model.train_ds.num_samples=2 \
            model.validation_ds.batch_size=2 \
            model.validation_ds.num_samples=2 \
            model.test_ds.num_samples=2 \
            model.test_ds.batch_size=2 \
            trainer.max_epochs=1 \
            trainer.max_steps=1 \
            model.language_model.pretrained_model_name=bert-base-uncased \
            model.dataset.version_2_with_negative=false \
            trainer.precision=16 \
            trainer.devices=[0] \
            trainer.accelerator="gpu" \
            exp_manager=null'
          }
        }
        stage('BERT SQUAD 2.0') {
          // Cannot do fast_dev_run because squad needs whole dev dataset
          steps {
            sh 'cd examples/nlp/question_answering && \
            python question_answering.py \
            model.train_ds.file=/home/TestData/nlp/squad_mini/v2.0/train-v2.0.json \
            model.dataset.use_cache=false \
            model.train_ds.batch_size=2 \
            model.train_ds.num_samples=2 \
            model.validation_ds.batch_size=2 \
            model.validation_ds.num_samples=2 \
            trainer.max_epochs=1 \
            trainer.max_steps=1 \
            model.validation_ds.file=/home/TestData/nlp/squad_mini/v2.0/dev-v2.0.json \
            model.language_model.pretrained_model_name=bert-base-uncased \
            model.dataset.version_2_with_negative=true \
            trainer.precision=16 \
            trainer.devices=[1] \
            trainer.accelerator="gpu" \
            exp_manager=null'
          }
        }
      }
    }

    stage('L2: Parallel BART Question-Answering SQUAD v1.1 & v2.0') {
      when {
        anyOf {
          branch 'r1.20.0'
          changeRequest target: 'r1.20.0'
        }
      }
      failFast true
      parallel {
        stage('BART SQUAD 1.1') {
          // Cannot do fast_dev_run because squad needs whole dev dataset
          steps {
            sh 'cd examples/nlp/question_answering && \
            python question_answering.py \
            model.train_ds.file=/home/TestData/nlp/squad_mini/v1.1/train-v1.1.json \
            model.dataset.use_cache=false \
            model.dataset.check_if_answer_in_context=false \
            model.validation_ds.file=/home/TestData/nlp/squad_mini/v1.1/dev-v1.1.json \
            model.test_ds.file=/home/TestData/nlp/squad_mini/v1.1/dev-v1.1.json \
            model.train_ds.batch_size=2 \
            model.train_ds.num_samples=2 \
            model.validation_ds.batch_size=2 \
            model.validation_ds.num_samples=2 \
            model.test_ds.num_samples=2 \
            model.test_ds.batch_size=2 \
            trainer.max_epochs=1 \
            trainer.max_steps=1 \
            model.language_model.pretrained_model_name=facebook/bart-base \
            model.dataset.version_2_with_negative=false \
            trainer.precision=16 \
            trainer.devices=[0] \
            trainer.accelerator="gpu" \
            exp_manager=null'
          }
        }
        stage('BART SQUAD 2.0') {
          // Cannot do fast_dev_run because squad needs whole dev dataset
          steps {
            sh 'cd examples/nlp/question_answering && \
            python question_answering.py \
            model.train_ds.file=/home/TestData/nlp/squad_mini/v2.0/train-v2.0.json \
            model.dataset.use_cache=false \
            model.dataset.check_if_answer_in_context=false \
            model.train_ds.batch_size=2 \
            model.train_ds.num_samples=2 \
            model.validation_ds.batch_size=2 \
            model.validation_ds.num_samples=2 \
            trainer.max_epochs=1 \
            trainer.max_steps=1 \
            model.validation_ds.file=/home/TestData/nlp/squad_mini/v2.0/dev-v2.0.json \
            model.language_model.pretrained_model_name=facebook/bart-base \
            model.dataset.version_2_with_negative=true \
            trainer.precision=16 \
            trainer.devices=[1] \
            trainer.accelerator="gpu" \
            exp_manager=null'
          }
        }
      }
    }

    stage('L2: Parallel GPT2 Question-Answering SQUAD v1.1 & v2.0') {
      when {
        anyOf {
          branch 'r1.20.0'
          changeRequest target: 'r1.20.0'
        }
      }
      failFast true
      parallel {
        stage('GPT2 SQUAD 1.1') {
          // Cannot do fast_dev_run because squad needs whole dev dataset
          steps {
            sh 'cd examples/nlp/question_answering && \
            python question_answering.py \
            model.train_ds.file=/home/TestData/nlp/squad_mini/v1.1/train-v1.1.json \
            model.dataset.use_cache=false \
            model.dataset.check_if_answer_in_context=false \
            model.validation_ds.file=/home/TestData/nlp/squad_mini/v1.1/dev-v1.1.json \
            model.test_ds.file=/home/TestData/nlp/squad_mini/v1.1/dev-v1.1.json \
            model.train_ds.batch_size=2 \
            model.train_ds.num_samples=2 \
            model.validation_ds.batch_size=2 \
            model.validation_ds.num_samples=2 \
            model.test_ds.num_samples=2 \
            model.test_ds.batch_size=2 \
            trainer.max_epochs=1 \
            trainer.max_steps=1 \
            model.language_model.pretrained_model_name=gpt2 \
            model.dataset.version_2_with_negative=false \
            trainer.precision=16 \
            trainer.devices=[0] \
            trainer.accelerator="gpu" \
            exp_manager=null'
          }
        }
        stage('GPT2 SQUAD 2.0') {
          // Cannot do fast_dev_run because squad needs whole dev dataset
          steps {
            sh 'cd examples/nlp/question_answering && \
            python question_answering.py \
            model.train_ds.file=/home/TestData/nlp/squad_mini/v2.0/train-v2.0.json \
            model.dataset.use_cache=false \
            model.dataset.check_if_answer_in_context=false \
            model.train_ds.batch_size=2 \
            model.train_ds.num_samples=2 \
            model.validation_ds.batch_size=2 \
            model.validation_ds.num_samples=2 \
            trainer.max_epochs=1 \
            trainer.max_steps=1 \
            model.validation_ds.file=/home/TestData/nlp/squad_mini/v2.0/dev-v2.0.json \
            model.language_model.pretrained_model_name=gpt2 \
            model.dataset.version_2_with_negative=true \
            trainer.precision=16 \
            trainer.devices=[1] \
            trainer.accelerator="gpu" \
            exp_manager=null'
          }
        }
      }
    }

    stage('L2: Intent and Slot Classification Tasks') {
      when {
        anyOf {
          branch 'r1.20.0'
          changeRequest target: 'r1.20.0'
        }
      }
      failFast true
      parallel {
        stage('L2: Intent and Slot Classification') {
          steps {
            sh 'cd examples/nlp/intent_slot_classification && \
            python intent_slot_classification.py \
            model.data_dir=/home/TestData/nlp/retail \
            model.validation_ds.prefix=dev \
            model.test_ds.prefix=dev \
            trainer.devices=[0] \
            trainer.accelerator="gpu" \
            +trainer.fast_dev_run=true \
            exp_manager.exp_dir=checkpoints'
            sh 'rm -rf checkpoints'
          }
        }
        stage('L2: Multi-Label Intent and Slot Classification') {
          steps {
            sh 'cd examples/nlp/intent_slot_classification && \
            python multi_label_intent_slot_classification.py \
            model.data_dir=/home/TestData/nlp/new_multiatis \
            model.validation_ds.prefix=dev \
            model.test_ds.prefix=dev \
            trainer.devices=[0] \
            +trainer.fast_dev_run=true \
            exp_manager.exp_dir=checkpoints2'
            sh 'rm -rf checkpoints2'
          }
        }
      }
    }

    // TODO: add when megatron-bert is supported again
    // stage('L2: Model Parallel Size 2 Megatron Text Classification') {
    //   when {
    //     anyOf{
    //       branch 'r1.20.0'
    //       changeRequest target: 'r1.20.0'
    //     }
    //   }
    //   failFast true
    //   steps{
    //     sh 'cd examples/nlp/text_classification && \
    //     python text_classification_with_bert.py \
    //     trainer.devices=[0,1] \
    //     trainer.accelerator="gpu" \
    //     trainer.num_nodes=1 \
    //     trainer.precision=16 \
    //     trainer.gradient_clip_val=1.0 \
    //     +trainer.fast_dev_run=true \
    //     model.dataset.num_classes=6 \
    //     model.train_ds.file_path=/home/TestData/nlp/retail_text_classification/train.tsv \
    //     model.train_ds.batch_size=4 \
    //     model.language_model.pretrained_model_name=megatron-bert-uncased \
    //     model.language_model.config_file=/home/TestData/nlp/mp_2_bert_toy/config.json \
    //     model.language_model.lm_checkpoint=/home/TestData/nlp/mp_2_bert_toy/iter_2000000 \
    //     model.nemo_path=null \
    //     ~model.infer_samples \
    //     exp_manager=null'
    //   }
    // }

    // stage('L2: Model Parallel Size 2 Megatron Autoresume') {
    //   when {
    //     anyOf{
    //       branch 'r1.20.0'
    //       changeRequest target: 'r1.20.0'
    //     }
    //   }
    //   failFast true
    //   steps{
    //     sh 'cd examples/nlp/text_classification && \
    //     python text_classification_with_bert.py \
    //     trainer.devices=[0,1] \
    //     trainer.accelerator="gpu" \
    //     trainer.num_nodes=1 \
    //     trainer.precision=16 \
    //     trainer.gradient_clip_val=1.0 \
    //     trainer.max_epochs=1 \
    //     +trainer.fast_dev_run=true \
    //     model.dataset.num_classes=6 \
    //     model.train_ds.file_path=/home/TestData/nlp/retail_text_classification/train.tsv \
    //     model.train_ds.batch_size=4 \
    //     model.language_model.pretrained_model_name=megatron-bert-uncased \
    //     model.language_model.config_file=/home/TestData/nlp/mp_2_bert_toy/config.json \
    //     model.language_model.lm_checkpoint=/home/TestData/nlp/mp_2_bert_toy/iter_2000000 \
    //     model.nemo_path=null \
    //     ~model.infer_samples \
    //     +exp_manager.explicit_log_dir=/home/TestData/nlp/mp_autoresume \
    //     +exp_manager.resume_if_exists=true'
    //   }
    // }

    // stage('L2: Model Parallel Size 2 Megatron Evaluation from .nemo') {
    //   when {
    //     anyOf{
    //       branch 'r1.20.0'
    //       changeRequest target: 'r1.20.0'
    //     }
    //   }
    //   failFast true
    //   steps{
    //     sh 'cd examples/nlp/text_classification && \
    //     python model_parallel_text_classification_evaluation.py \
    //     trainer.devices=[0,1] \
    //     trainer.accelerator="gpu" \
    //     trainer.num_nodes=1 \
    //     model.dataset.num_classes=6 \
    //     model.test_ds.file_path=/home/TestData/nlp/retail_text_classification/dev.tsv \
    //     model.nemo_path=/home/TestData/nlp/mp_2_nemo/retail_text_class_350M.nemo \
    //     exp_manager=null'
    //   }
    // }

    // stage('L2: Model Parallel Size 2 Megatron Train from .nemo') {
    //   when {
    //     anyOf{
    //       branch 'r1.20.0'
    //       changeRequest target: 'r1.20.0'
    //     }
    //   }
    //   failFast true
    //   steps{
    //     sh 'cd examples/nlp/token_classification && \
    //     python token_classification_train.py \
    //     pretrained_model=/home/TestData/nlp/mp_2_nemo/ner_350M.nemo \
    //     model.dataset.data_dir=/home/TestData/nlp/ner/ \
    //     model.train_ds.batch_size=2 \
    //     model.dataset.use_cache=false \
    //     trainer.devices=[0,1] \
    //     trainer.accelerator="gpu" \
    //     +trainer.fast_dev_run=true \
    //     model.dataset.class_balancing="weighted_loss" \
    //     exp_manager=null'
    //   }
    // }

    stage('L2: Parallel NLP Examples 2') {
      when {
        anyOf {
          branch 'r1.20.0'
          changeRequest target: 'r1.20.0'
        }
      }
      failFast true
      parallel {
        stage ('NER finetuning from pretrained Test') {
          steps {
            sh 'cd examples/nlp/token_classification && \
            python token_classification_train.py \
            pretrained_model=ner_en_bert \
            model.dataset.data_dir=/home/TestData/nlp/ner/ \
            model.train_ds.batch_size=2 \
            model.dataset.use_cache=false \
            trainer.devices=[0] \
            trainer.accelerator="gpu" \
            +trainer.fast_dev_run=true \
            model.dataset.class_balancing="weighted_loss" \
            exp_manager.exp_dir=null'
          }
        }
        stage ('Punctuation and capitalization finetuning from pretrained test') {
          steps {
            sh 'cd examples/nlp/token_classification && \
            data_dir="$(mktemp -d -p "$(pwd)")" && \
            cp /home/TestData/nlp/token_classification_punctuation/*.txt "${data_dir}"/ && \
            python punctuation_capitalization_train_evaluate.py \
              pretrained_model=punctuation_en_bert \
              model.train_ds.ds_item="${data_dir}" \
              model.validation_ds.ds_item="${data_dir}" \
              model.test_ds.ds_item="${data_dir}" \
              +model.train_ds.use_cache=false \
              +model.validation_ds.use_cache=false \
              +model.test_ds.use_cache=false \
              trainer.devices=[1] \
              trainer.accelerator="gpu" \
              +trainer.fast_dev_run=true \
              exp_manager.exp_dir=null && \
            rm -rf "${data_dir}"'
          }
        }
        stage ('NER with TurkuNLP/bert-base-finnish-cased-v1') {
          steps {
            sh 'cd examples/nlp/token_classification && \
            python token_classification_train.py \
            model.dataset.data_dir=/home/TestData/nlp/token_classification_punctuation/ \
            trainer.devices=[0] \
            trainer.accelerator="gpu" \
            +trainer.fast_dev_run=true \
            model.dataset.use_cache=false \
            model.language_model.pretrained_model_name="TurkuNLP/bert-base-finnish-cased-v1" \
            exp_manager.exp_dir=null'
          }
        }
        stage('Evaluation script for Token Classification') {
          steps {
            sh 'python examples/nlp/token_classification/token_classification_evaluate.py \
            model.dataset.data_dir=/home/TestData/nlp/ner/ \
            model.dataset.use_cache=false \
            pretrained_model=/home/TestData/nlp/pretrained_models/NER_Model_with_BERT_base_uncased.nemo'
          }
        }
        stage('Evaluation script for Punctuation') {
          steps {
            sh 'data_dir="$(mktemp -d -p "$(pwd)")" && \
            cp /home/TestData/nlp/token_classification_punctuation/*.txt "${data_dir}"/ && \
            python examples/nlp/token_classification/punctuation_capitalization_train_evaluate.py \
              +do_training=false \
              +do_testing=true \
              model.test_ds.ds_item="${data_dir}" \
              ~model.train_ds \
              ~model.validation_ds \
              +model.test_ds.use_cache=false \
              pretrained_model=/home/TestData/nlp/pretrained_models/Punctuation_Capitalization_with_DistilBERT_base_uncased.nemo && \
            rm -rf "${data_dir}"'
          }
        }
        stage('L2: Punctuation & Capitalization, 2GPUs with DistilBERT, Fine-tuning on different data') {
          steps {
            sh 'cd examples/nlp/token_classification && \
            output_dir="$(mktemp -d -p "$(pwd)")" && \
            tmp_data_dir="$(mktemp -d -p "$(pwd)")" && \
            cp /home/TestData/nlp/token_classification_punctuation/*.txt "${tmp_data_dir}"/ && \
            python punctuation_capitalization_train_evaluate.py \
              model.train_ds.use_tarred_dataset=false \
              model.train_ds.ds_item="${tmp_data_dir}" \
              model.validation_ds.ds_item="${tmp_data_dir}" \
              model.test_ds.ds_item="${tmp_data_dir}" \
              model.language_model.pretrained_model_name=distilbert-base-uncased \
              +model.train_ds.use_cache=false \
              +model.validation_ds.use_cache=false \
              +model.test_ds.use_cache=false \
              trainer.devices=[0,1] \
              trainer.accelerator="gpu" \
              trainer.strategy=ddp \
              trainer.max_epochs=1 \
              +exp_manager.explicit_log_dir="${output_dir}" \
              +do_testing=true && \
            tmp_data_dir_2="$(mktemp -d -p "$(pwd)")" && \
            mv "${tmp_data_dir}"/* "${tmp_data_dir_2}" && \
            rm -rf "${tmp_data_dir}" && \
            python punctuation_capitalization_train_evaluate.py \
              model.train_ds.use_tarred_dataset=false \
              model.train_ds.ds_item="${tmp_data_dir_2}" \
              model.validation_ds.ds_item="${tmp_data_dir_2}" \
              model.test_ds.ds_item="${tmp_data_dir_2}" \
              pretrained_model="${output_dir}/checkpoints/Punctuation_and_Capitalization.nemo" \
              +model.train_ds.use_cache=false \
              +model.validation_ds.use_cache=false \
              +model.test_ds.use_cache=false \
              trainer.devices=[0,1] \
              trainer.accelerator="gpu" \
              trainer.strategy=ddp \
              trainer.max_epochs=1 \
              exp_manager=null && \
            rm -rf /workspace/NeMo/examples/nlp/token_classification/nemo_experiments \
              "${tmp_data_dir_2}" \
              "${output_dir}"'
          }
        }
      }
    }
    stage('Punctuation & Capitalization tarred dataset') {
      when {
        anyOf {
          branch 'r1.20.0'
          changeRequest target: 'r1.20.0'
        }
      }
      failFast true
      stages {
        stage('create and use tarred dataset') {
          steps {
            sh 'data_dir="$(mktemp -d -p "$(pwd)")" && \
            cp -r /home/TestData/nlp/token_classification_punctuation/*.txt \
              /home/TestData/nlp/token_classification_punctuation/wmt_wiki_10000 \
              "${data_dir}"/ && \
            usual_data=${data_dir}/wmt_wiki_10000 && \
            output_dir="$(mktemp -d -p "$(pwd)")" && \
            tarred_data=${output_dir}/train_tarred && \
            tokens_in_batch=2000 && \
            max_seq_length=512 && \
            lm_model=distilbert-base-uncased && \
            python examples/nlp/token_classification/data/create_punctuation_capitalization_tarred_dataset.py \
              --text ${usual_data}/input.txt \
              --labels ${usual_data}/labels.txt \
              --output_dir ${tarred_data} \
              --tokens_in_batch ${tokens_in_batch} \
              --max_seq_length 512 \
              --lines_per_dataset_fragment 2000 \
              --num_batches_per_tarfile 5 \
              --tar_file_prefix punctuation_capitalization \
              --tokenizer_name ${lm_model} \
              --use_fast_tokenizer \
              --pad_label O \
              --n_jobs 3 && \
            echo "Number of tarred files in dataset:" && \
            ls ${tarred_data}/*.tar | wc -l && \
            echo "Label id files in dataset:" && \
            ls ${tarred_data}/*.csv && \
            metadata_file=${tarred_data}/metadata.punctuation_capitalization.tokens${tokens_in_batch}.max_seq_length${max_seq_length}.${lm_model}.json && \
            python examples/nlp/token_classification/punctuation_capitalization_train_evaluate.py \
              model.validation_ds.ds_item="${data_dir}" \
              model.test_ds.ds_item="${data_dir}" \
              model.train_ds.ds_item=${tarred_data} \
              model.language_model.pretrained_model_name=${lm_model} \
              model.train_ds.use_tarred_dataset=true \
              model.train_ds.tar_metadata_file=${metadata_file} \
              +model.train_ds.use_cache=false \
              +model.validation_ds.use_cache=false \
              +model.test_ds.use_cache=false \
              trainer.devices=[0,1] \
              trainer.accelerator="gpu" \
              trainer.strategy=ddp \
              trainer.max_epochs=1 \
              +exp_manager.explicit_log_dir=${output_dir}/output && \
            rm -rf "${output_dir}" "${data_dir}"'
          }
        }
      }
    }
    stage('Punctuation & Capitalization, Different ways of passing labels to model') {
      when {
        anyOf {
          branch 'r1.20.0'
          changeRequest target: 'r1.20.0'
        }
      }
      failFast true
      stages {
        stage('Punctuation & Capitalization, Using model.common_datasest_parameters.label_vocab_dir') {
          steps {
            sh 'cd examples/nlp/token_classification && \
            work_dir="$(mktemp -d -p "$(pwd)")" && \
            label_vocab_dir="${work_dir}/labels" && \
            mkdir -p ${label_vocab_dir} && \
            data_dir="${work_dir}/data" && \
            mkdir -p "${data_dir}" && \
            cp /home/TestData/nlp/token_classification_punctuation/*.txt "${data_dir}" && \
            output_dir="${work_dir}/output" && \
            mkdir -p "${output_dir}" && \
            punct_label_vocab="${label_vocab_dir}/punct_label_vocab.csv" && \
            capit_label_vocab="${label_vocab_dir}/capit_label_vocab.csv" && \
            printf "O\n,\n.\n?\n" > "${punct_label_vocab}" && \
            printf "O\nU\n" > "${capit_label_vocab}" && \
            python punctuation_capitalization_train_evaluate.py \
              model.train_ds.use_tarred_dataset=false \
              model.train_ds.ds_item="${data_dir}" \
              model.validation_ds.ds_item="${data_dir}" \
              model.test_ds.ds_item="${data_dir}" \
              model.language_model.pretrained_model_name=distilbert-base-uncased \
              model.common_dataset_parameters.label_vocab_dir="${label_vocab_dir}" \
              model.class_labels.punct_labels_file="$(basename "${punct_label_vocab}")" \
              model.class_labels.capit_labels_file="$(basename "${capit_label_vocab}")" \
              +model.train_ds.use_cache=false \
              +model.validation_ds.use_cache=false \
              +model.test_ds.use_cache=false \
              trainer.devices=[0,1] \
              trainer.strategy=ddp \
              trainer.max_epochs=1 \
              +exp_manager.explicit_log_dir="${output_dir}" \
              +do_testing=false && \
            python punctuation_capitalization_train_evaluate.py \
              +do_training=false \
              +do_testing=true \
              ~model.train_ds \
              ~model.validation_ds \
              model.test_ds.ds_item="${data_dir}" \
              pretrained_model="${output_dir}/checkpoints/Punctuation_and_Capitalization.nemo" \
              +model.train_ds.use_cache=false \
              +model.validation_ds.use_cache=false \
              +model.test_ds.use_cache=false \
              trainer.devices=[0,1] \
              trainer.strategy=ddp \
              trainer.max_epochs=1 \
              exp_manager=null && \
            rm -rf "${work_dir}"'
          }
        }
        stage('Punctuation & Capitalization, Using model.common_datasest_parameters.{punct,capit}_label_ids') {
          steps {
            sh 'cd examples/nlp/token_classification && \
            work_dir="$(mktemp -d -p "$(pwd)")" && \
            output_dir="${work_dir}/output" && \
            mkdir -p "${output_dir}" && \
            data_dir="${work_dir}/data" && \
            mkdir -p "${data_dir}" && \
            cp /home/TestData/nlp/token_classification_punctuation/*.txt "${data_dir}" && \
            conf_name=punctuation_capitalization_config_with_ids && \
            cp conf/punctuation_capitalization_config.yaml "${work_dir}/${conf_name}.yaml" && \
            sed -i $\'s/punct_label_ids: null/punct_label_ids: {O: 0, \\\',\\\': 1, .: 2, \\\'?\\\': 3}/\' \
              "${work_dir}/${conf_name}.yaml" && \
            sed -i $\'s/capit_label_ids: null/capit_label_ids: {O: 0, U: 1}/\' \
              "${work_dir}/${conf_name}.yaml" && \
            python punctuation_capitalization_train_evaluate.py \
              --config-path "${work_dir}" \
              --config-name "${conf_name}" \
              model.train_ds.use_tarred_dataset=false \
              model.train_ds.ds_item="${data_dir}" \
              model.validation_ds.ds_item="${data_dir}" \
              model.test_ds.ds_item="${data_dir}" \
              model.language_model.pretrained_model_name=distilbert-base-uncased \
              +model.train_ds.use_cache=false \
              +model.validation_ds.use_cache=false \
              +model.test_ds.use_cache=false \
              trainer.devices=[0,1] \
              trainer.strategy=ddp \
              trainer.max_epochs=1 \
              +exp_manager.explicit_log_dir="${output_dir}" \
              +do_testing=false && \
            python punctuation_capitalization_train_evaluate.py \
              +do_training=false \
              +do_testing=true \
              ~model.train_ds \
              ~model.validation_ds \
              model.test_ds.ds_item="${data_dir}" \
              pretrained_model="${output_dir}/checkpoints/Punctuation_and_Capitalization.nemo" \
              +model.train_ds.use_cache=false \
              +model.validation_ds.use_cache=false \
              +model.test_ds.use_cache=false \
              trainer.devices=[0,1] \
              trainer.strategy=ddp \
              trainer.max_epochs=1 \
              exp_manager=null && \
            rm -rf "${work_dir}"'
          }
        }
      }
    }
    stage('Punctuation & Capitalization inference') {
      when {
        anyOf {
          branch 'r1.20.0'
          changeRequest target: 'r1.20.0'
        }
      }
      failFast true
      stages {
        stage('Restore punctuation and capitalization in long text') {
          steps {
            sh 'output_dir="$(mktemp -d -p "$(pwd)")" && \
            python examples/nlp/token_classification/punctuate_capitalize_infer.py \
              --input_manifest /home/TestData/nlp/token_classification_punctuation/iwslt_tst2019.manifest \
              --output_text "${output_dir}/iwslt_inference_result.txt" \
              --max_seq_length 92 \
              --step 8 \
              --margin 16 \
              --pretrained_name punctuation_en_bert \
              --batch_size 32 && \
            rm -rf "${output_dir}"'
          }
        }
      }
    }

    stage('L2: Parallel Pretraining BERT pretraining from Text/Preprocessed') {
      when {
        anyOf {
          branch 'r1.20.0'
          changeRequest target: 'r1.20.0'
        }
      }
      failFast true
      parallel {
        stage('L2: Pretraining BERT pretraining from Text') {
            steps {
              sh 'cd examples/nlp/language_modeling && \
              python bert_pretraining.py \
              --config-name=bert_pretraining_from_text_config.yaml \
              trainer.devices=[0] \
              trainer.accelerator="gpu" \
              trainer.precision=16 \
              +trainer.fast_dev_run=true \
              model.train_ds.data_file=/home/TestData/nlp/wikitext-2/train.txt  \
              model.train_ds.batch_size=32 \
              model.validation_ds.data_file=/home/TestData/nlp/wikitext-2/valid.txt  \
              model.validation_ds.batch_size=32 \
              model.language_model.config_file=/home/TestData/nlp/bert_configs/bert_3200.json \
              model.optim.lr=0.01 \
              model.optim.sched.warmup_ratio=0.1 \
              model.tokenizer.tokenizer_name=sentencepiece \
              model.tokenizer.tokenizer_model=/home/TestData/nlp/wikitext-2/tokenizer_bpe_v3193/tokenizer.model \
              model.mask_prob=0.15 \
              model.short_seq_prob=0.1 \
              exp_manager.exp_dir=PretrainingBERTFromText \
              '
              sh 'rm -f /home/TestData/nlp/wikitext-2/*.pkl'
              sh 'rm -rf examples/nlp/language_modeling/PretrainingBERTFromText'
              sh 'ls -lha examples/nlp/language_modeling'
            }
        }
        stage('L2: Pretraining BERT from Preprocessed') {
            steps {
              sh 'cd examples/nlp/language_modeling && \
              python bert_pretraining.py \
              --config-name=bert_pretraining_from_preprocessed_config.yaml \
              trainer.devices=[1] \
              trainer.accelerator="gpu" \
              trainer.precision=16 \
              +trainer.fast_dev_run=false \
              +trainer.max_epochs=1 \
              +trainer.limit_val_batches=0 \
              +trainer.limit_train_batches=1 \
              model.train_ds.data_file=/home/TestData/nlp/wiki_book_mini/training \
              model.train_ds.batch_size=8 \
              model.language_model.lm_checkpoint=/home/TestData/nlp/bert_ckpts/nemo1.0/bert_base_uncased_mlm_final_1074591_nemo1.0.pt \
              model.language_model.config_file=/home/TestData/nlp/bert_configs/uncased_L-12_H-768_A-12.json \
              model.optim.lr=0.875e-4 \
              model.optim.weight_decay=0.01 \
              model.optim.sched.warmup_ratio=0.01 \
              exp_manager.exp_dir=PretrainingBERTFromPreprocessed \
              exp_manager.create_checkpoint_callback=False \
              '
              sh 'rm -rf examples/nlp/language_modeling/PretrainingBERTFromPreprocessed'
              sh 'ls -lha examples/nlp/language_modeling'
            }
        }
      }
    }

    stage('L2: Entity Linking') {
      when {
        anyOf {
          branch 'r1.20.0'
          changeRequest target: 'r1.20.0'
        }
      }
      failFast true
      parallel {
        stage ('Self Alignment Pretraining BERT') {
           steps {
             sh 'cd examples/nlp/entity_linking && \
             python self_alignment_pretraining.py \
             project_dir=. \
             trainer.val_check_interval=3 \
             model.raw_data=None \
             model.train_ds.data_file=/home/TestData/nlp/entity_linking/tiny_example_train_pairs.tsv \
             model.validation_ds.data_file=/home/TestData/nlp/entity_linking/tiny_example_validation_pairs.tsv \
             model.train_ds.batch_size=8 \
             model.validation_ds.batch_size=8 \
             exp_manager.exp_dir=null'
          }
        }
      }
    }

    // TODO: remove +model.optim.capturable=True when Pytorch fix: https://github.com/pytorch/pytorch/pull/81858
    // is in the release container
    stage('L2: NMT Attention is All You Need Training') {
      when {
        anyOf {
          branch 'r1.20.0'
          changeRequest target: 'r1.20.0'
        }
      }
      failFast true
      parallel {
        stage('L2: NMT Training Post-LN') {
            steps {
              sh 'python examples/nlp/machine_translation/enc_dec_nmt.py \
              --config-path=conf \
              --config-name=aayn_base \
              do_testing=false \
              model.train_ds.src_file_name=/home/TestData/nlp/nmt/toy_data/wmt14-de-en.src \
              model.train_ds.tgt_file_name=/home/TestData/nlp/nmt/toy_data/wmt14-de-en.ref \
              model.validation_ds.src_file_name=/home/TestData/nlp/nmt/toy_data/wmt14-de-en.src \
              model.validation_ds.tgt_file_name=/home/TestData/nlp/nmt/toy_data/wmt14-de-en.src \
              model.test_ds.src_file_name=/home/TestData/nlp/nmt/toy_data/wmt14-de-en.src \
              model.test_ds.tgt_file_name=/home/TestData/nlp/nmt/toy_data/wmt14-de-en.src \
              model.encoder_tokenizer.tokenizer_model=/home/TestData/nlp/nmt/toy_data/tt_tokenizer.BPE.4096.model \
              model.decoder_tokenizer.tokenizer_model=/home/TestData/nlp/nmt/toy_data/tt_tokenizer.BPE.4096.model \
              model.encoder.num_layers=1 \
              model.encoder.hidden_size=64 \
              model.encoder.inner_size=256 \
              model.decoder.num_layers=1 \
              model.decoder.hidden_size=64 \
              model.decoder.inner_size=256 \
              +model.optim.capturable=True \
              trainer.devices=[0] \
              trainer.accelerator="gpu" \
              +trainer.val_check_interval=2 \
              +trainer.limit_val_batches=1 \
              +trainer.max_steps=2 \
              trainer.precision=16 \
              +exp_manager.explicit_log_dir=examples/nlp/machine_translation/nmt_results \
              +exp_manager.create_checkpoint_callback=true \
              '
              sh 'python examples/nlp/machine_translation/enc_dec_nmt.py \
              --config-path=conf \
              --config-name=aayn_base \
              do_testing=true \
              model.train_ds.src_file_name=/home/TestData/nlp/nmt/toy_data/wmt14-de-en.src \
              model.train_ds.tgt_file_name=/home/TestData/nlp/nmt/toy_data/wmt14-de-en.ref \
              model.validation_ds.src_file_name=/home/TestData/nlp/nmt/toy_data/wmt14-de-en.src \
              model.validation_ds.tgt_file_name=/home/TestData/nlp/nmt/toy_data/wmt14-de-en.src \
              model.test_ds.src_file_name=/home/TestData/nlp/nmt/toy_data/wmt14-de-en.src \
              model.test_ds.tgt_file_name=/home/TestData/nlp/nmt/toy_data/wmt14-de-en.src \
              model.encoder_tokenizer.tokenizer_model=/home/TestData/nlp/nmt/toy_data/tt_tokenizer.BPE.4096.model \
              model.decoder_tokenizer.tokenizer_model=/home/TestData/nlp/nmt/toy_data/tt_tokenizer.BPE.4096.model \
              model.encoder.num_layers=1 \
              model.encoder.hidden_size=64 \
              model.encoder.inner_size=256 \
              model.decoder.num_layers=1 \
              model.decoder.hidden_size=64 \
              model.decoder.inner_size=256 \
              +model.optim.capturable=True \
              trainer.devices=[0] \
              trainer.accelerator="gpu" \
              +trainer.val_check_interval=10 \
              +trainer.limit_val_batches=1 \
              +trainer.limit_test_batches=1 \
              +trainer.max_steps=10 \
              +exp_manager.explicit_log_dir=examples/nlp/machine_translation/nmt_results \
              +exp_manager.create_checkpoint_callback=true \
              +exp_manager.resume_if_exists=True \
              '
              sh 'rm -rf examples/nlp/machine_translation/nmt_results'
            }
        }

        stage('L2: NMT Training Pre-LN') {
            steps {
              sh 'cd examples/nlp/machine_translation && \
              python enc_dec_nmt.py \
              --config-path=conf \
              --config-name=aayn_base \
              do_testing=true \
              model.train_ds.src_file_name=/home/TestData/nlp/nmt/toy_data/wmt14-de-en.src \
              model.train_ds.tgt_file_name=/home/TestData/nlp/nmt/toy_data/wmt14-de-en.ref \
              model.validation_ds.src_file_name=/home/TestData/nlp/nmt/toy_data/wmt14-de-en.src \
              model.validation_ds.tgt_file_name=/home/TestData/nlp/nmt/toy_data/wmt14-de-en.src \
              model.test_ds.src_file_name=/home/TestData/nlp/nmt/toy_data/wmt14-de-en.src \
              model.test_ds.tgt_file_name=/home/TestData/nlp/nmt/toy_data/wmt14-de-en.src \
              model.encoder_tokenizer.tokenizer_model=/home/TestData/nlp/nmt/toy_data/tt_tokenizer.BPE.4096.model \
              model.decoder_tokenizer.tokenizer_model=/home/TestData/nlp/nmt/toy_data/tt_tokenizer.BPE.4096.model \
              model.encoder.pre_ln=true \
              model.decoder.pre_ln=true \
              trainer.devices=[1] \
              trainer.accelerator="gpu" \
              +trainer.fast_dev_run=true \
              +trainer.limit_test_batches=2 \
              exp_manager=null \
              '
            }
        }
        stage('L2: NMT Multi-Validation') {
            steps {
              sh 'cd examples/nlp/machine_translation && \
              python enc_dec_nmt.py \
              --config-path=conf \
              --config-name=aayn_base \
              do_testing=true \
              model.train_ds.src_file_name=/home/TestData/nlp/nmt/toy_data/wmt14-en-de.src \
              model.train_ds.tgt_file_name=/home/TestData/nlp/nmt/toy_data/wmt14-en-de.ref \
              model.validation_ds.src_file_name=[/home/TestData/nlp/nmt/toy_data/wmt13-en-de.src,/home/TestData/nlp/nmt/toy_data/wmt14-en-de.src] \
              model.validation_ds.tgt_file_name=[/home/TestData/nlp/nmt/toy_data/wmt13-en-de.ref,/home/TestData/nlp/nmt/toy_data/wmt14-en-de.ref] \
              model.test_ds.src_file_name=[/home/TestData/nlp/nmt/toy_data/wmt13-en-de.src,/home/TestData/nlp/nmt/toy_data/wmt14-en-de.src] \
              model.test_ds.tgt_file_name=[/home/TestData/nlp/nmt/toy_data/wmt13-en-de.ref,/home/TestData/nlp/nmt/toy_data/wmt14-en-de.ref] \
              model.encoder_tokenizer.tokenizer_model=/home/TestData/nlp/nmt/toy_data/tt_tokenizer.BPE.4096.model \
              model.decoder_tokenizer.tokenizer_model=/home/TestData/nlp/nmt/toy_data/tt_tokenizer.BPE.4096.model \
              trainer.devices=[0] \
              trainer.accelerator="gpu" \
              +trainer.fast_dev_run=true \
              +trainer.limit_test_batches=2 \
              exp_manager=null \
              '
            }
        }
      }
    }

    stage('L2: NMT Attention is All You Need Inference') {
      when {
        anyOf {
          branch 'r1.20.0'
          changeRequest target: 'r1.20.0'
        }
      }
      failFast true
      parallel {
        stage('L2: NMT Inference - PostLN') {
            steps {
              sh 'cd examples/nlp/machine_translation && \
              python nmt_transformer_infer.py \
              --model=/home/TestData/nlp/nmt/toy_data/TransformerLargeDe-En.nemo \
              --srctext=/home/TestData/nlp/nmt/toy_data/wmt14-de-en.test.src \
              --tgtout=/home/TestData/nlp/nmt/toy_data/out.txt \
              --target_lang en \
              --source_lang de \
              '
            }
        }
        stage('L2: NMT Inference - Pre-LN') {
            steps {
              sh 'cd examples/nlp/machine_translation && \
              python nmt_transformer_infer.py \
              --model=/home/TestData/nlp/nmt/toy_data/en_de_24x6_preln.nemo \
              --srctext=/home/TestData/nlp/nmt/toy_data/wmt14-en-de.test.src \
              --tgtout=/home/TestData/nlp/nmt/toy_data/out.txt \
              --target_lang de \
              --source_lang en \
              '
            }
        }
      }
    }

    stage('L2: NMT Attention is All You Need Finetuning') {
      when {
        anyOf {
          branch 'r1.20.0'
          changeRequest target: 'r1.20.0'
        }
      }
      failFast true
      steps {
        sh "cd examples/nlp/machine_translation && \
        python enc_dec_nmt_finetune.py \
        model_path=/home/TestData/nlp/nmt/toy_data/en_de_24x6_preln.nemo \
        trainer.devices=[0] \
        ~trainer.max_epochs \
        model.train_ds.src_file_name=/home/TestData/nlp/nmt/toy_data/wmt14-de-en.src \
        model.train_ds.tgt_file_name=/home/TestData/nlp/nmt/toy_data/wmt14-de-en.ref \
        model.validation_ds.src_file_name=/home/TestData/nlp/nmt/toy_data/wmt14-de-en.src \
        model.validation_ds.tgt_file_name=/home/TestData/nlp/nmt/toy_data/wmt14-de-en.src \
        model.test_ds.src_file_name=/home/TestData/nlp/nmt/toy_data/wmt14-de-en.src \
        model.test_ds.tgt_file_name=/home/TestData/nlp/nmt/toy_data/wmt14-de-en.src \
        +trainer.val_check_interval=10 \
        +trainer.limit_val_batches=1 \
        +trainer.limit_test_batches=1 \
        +trainer.max_steps=10 \
        +exp_manager.exp_dir=examples/nlp/machine_translation/nmt_finetune \
        +exp_manager.create_checkpoint_callback=True \
        +exp_manager.checkpoint_callback_params.monitor=val_sacreBLEU \
        +exp_manager.checkpoint_callback_params.mode=max \
        +exp_manager.checkpoint_callback_params.save_best_model=true \
        "
        sh "rm -rf examples/nlp/machine_translation/nmt_finetune"
      }
    }


    stage('L2: NMT Tarred Dataset Creation') {
      when {
        anyOf {
          branch 'r1.20.0'
          changeRequest target: 'r1.20.0'
        }
      }
      failFast true
      parallel {
        stage('L2: NMT Auto Tarred Dataset Creation') {
            steps {
              sh 'cd examples/nlp/machine_translation && \
              python enc_dec_nmt.py \
              --config-path=conf \
              --config-name=aayn_base \
              do_training=false \
              model.preproc_out_dir=$PWD/preproc_out_dir \
              model.train_ds.use_tarred_dataset=true \
              model.train_ds.n_preproc_jobs=2 \
              model.train_ds.lines_per_dataset_fragment=500 \
              model.train_ds.num_batches_per_tarfile=10 \
              model.train_ds.src_file_name=/home/TestData/nlp/nmt/toy_data/wmt14-de-en.src \
              model.train_ds.tgt_file_name=/home/TestData/nlp/nmt/toy_data/wmt14-de-en.ref \
              model.validation_ds.src_file_name=/home/TestData/nlp/nmt/toy_data/wmt14-de-en.src \
              model.validation_ds.tgt_file_name=/home/TestData/nlp/nmt/toy_data/wmt14-de-en.src \
              model.encoder_tokenizer.vocab_size=2000 \
              model.decoder_tokenizer.vocab_size=2000 \
              ~model.test_ds \
              trainer.devices=[0] \
              trainer.accelerator="gpu" \
              +trainer.fast_dev_run=true \
              exp_manager=null \
              '
            }
        }

        stage('L2: NMT Script Tarred Dataset Creation') {
            steps {
              sh 'cd examples/nlp/machine_translation && \
              python create_tarred_parallel_dataset.py \
              --src_fname /home/TestData/nlp/nmt/toy_data/wmt14-de-en.src \
              --tgt_fname /home/TestData/nlp/nmt/toy_data/wmt14-de-en.ref \
              --out_dir $PWD/out_dir \
              --encoder_tokenizer_vocab_size=2000 \
              --decoder_tokenizer_vocab_size=2000 \
              --tokens_in_batch=1000 \
              --lines_per_dataset_fragment=500 \
              --num_batches_per_tarfile=10 \
              --n_preproc_jobs=2 \
              '
            }
        }
      }
    }
    stage('L2: Megatron NMT Training TP=2') {
      when {
        anyOf {
          branch 'r1.20.0'
          changeRequest target: 'r1.20.0'
        }
      }
      failFast true
      steps {
        sh "python examples/nlp/machine_translation/megatron_nmt_training.py \
        trainer.devices=2 \
        trainer.accelerator=gpu \
        trainer.log_every_n_steps=1 \
        trainer.val_check_interval=10 \
        +trainer.limit_val_batches=2 \
        trainer.accumulate_grad_batches=1 \
        trainer.max_steps=10 \
        trainer.precision=16 \
        trainer.gradient_clip_val=1.0 \
        exp_manager.exp_dir=examples/nlp/machine_translation/megatron_nmt_results \
        model.tensor_model_parallel_size=2 \
        model.seq_length=128 \
        model.encoder.num_layers=4 \
        model.encoder.hidden_size=64 \
        model.encoder.num_attention_heads=8 \
        model.encoder.activation='swiglu' \
        model.encoder.masked_softmax_fusion=False \
        model.encoder.bias_activation_fusion=False \
        model.encoder.activations_checkpoint_method='block' \
        model.encoder.activations_checkpoint_num_layers=1 \
        model.decoder.num_layers=2 \
        model.decoder.hidden_size=64 \
        model.decoder.num_attention_heads=8 \
        model.decoder.activation='swiglu' \
        model.decoder.masked_softmax_fusion=False \
        model.decoder.bias_activation_fusion=False \
        model.decoder.activations_checkpoint_method='block' \
        model.decoder.activations_checkpoint_num_layers=1 \
        model.micro_batch_size=2 \
        model.global_batch_size=4 \
        model.train_ds.src_file_name=/home/TestData/nlp/nmt/toy_data/wmt14-de-en.src \
        model.train_ds.tgt_file_name=/home/TestData/nlp/nmt/toy_data/wmt14-de-en.ref \
        model.validation_ds.src_file_name=/home/TestData/nlp/nmt/toy_data/wmt14-de-en.src \
        model.validation_ds.tgt_file_name=/home/TestData/nlp/nmt/toy_data/wmt14-de-en.ref \
        model.train_ds.num_workers=1 \
        model.validation_ds.num_workers=1 \
        ~model.test_ds \
        model.train_ds.dataset_type=text_memmap \
        model.encoder_tokenizer.library=sentencepiece \
        model.encoder_tokenizer.model=/home/TestData/nlp/nmt/toy_data/spm_64k_all_langs_plus_en.model \
        model.decoder_tokenizer.library=sentencepiece \
        model.decoder_tokenizer.model=/home/TestData/nlp/nmt/toy_data/spm_64k_all_langs_plus_en.model"
        // Change val_check_interval to 1 for resume as the len(dataloder) is 1 due to max_steps being the same as that of training and Lightning 2.0 raises an error
        // if val_check_interval > len(dataloder: https://github.com/Lightning-AI/lightning/blob/2.0.6/src/lightning/pytorch/loops/fit_loop.py#L259 at the beginning of fit_loop.run()
        sh "python examples/nlp/machine_translation/megatron_nmt_training.py \
        trainer.devices=2 \
        trainer.accelerator=gpu \
        trainer.log_every_n_steps=1 \
        trainer.val_check_interval=1 \
        +trainer.limit_val_batches=2 \
        trainer.accumulate_grad_batches=1 \
        trainer.max_steps=10 \
        trainer.precision=16 \
        trainer.gradient_clip_val=1.0 \
        exp_manager.exp_dir=examples/nlp/machine_translation/megatron_nmt_results \
        model.tensor_model_parallel_size=2 \
        model.seq_length=128 \
        model.encoder.num_layers=4 \
        model.encoder.hidden_size=64 \
        model.encoder.num_attention_heads=8 \
        model.encoder.activation='swiglu' \
        model.encoder.masked_softmax_fusion=False \
        model.encoder.bias_activation_fusion=False \
        model.encoder.activations_checkpoint_method='block' \
        model.encoder.activations_checkpoint_num_layers=1 \
        model.decoder.num_layers=2 \
        model.decoder.hidden_size=64 \
        model.decoder.num_attention_heads=8 \
        model.decoder.activation='swiglu' \
        model.decoder.masked_softmax_fusion=False \
        model.decoder.bias_activation_fusion=False \
        model.decoder.activations_checkpoint_method='block' \
        model.decoder.activations_checkpoint_num_layers=1 \
        model.micro_batch_size=2 \
        model.global_batch_size=4 \
        model.train_ds.src_file_name=/home/TestData/nlp/nmt/toy_data/wmt14-de-en.src \
        model.train_ds.tgt_file_name=/home/TestData/nlp/nmt/toy_data/wmt14-de-en.ref \
        model.validation_ds.src_file_name=/home/TestData/nlp/nmt/toy_data/wmt14-de-en.src \
        model.validation_ds.tgt_file_name=/home/TestData/nlp/nmt/toy_data/wmt14-de-en.ref \
        model.train_ds.num_workers=1 \
        model.validation_ds.num_workers=1 \
        ~model.test_ds \
        model.train_ds.dataset_type=text_memmap \
        model.encoder_tokenizer.library=sentencepiece \
        model.encoder_tokenizer.model=/home/TestData/nlp/nmt/toy_data/spm_64k_all_langs_plus_en.model \
        model.decoder_tokenizer.library=sentencepiece \
        model.decoder_tokenizer.model=/home/TestData/nlp/nmt/toy_data/spm_64k_all_langs_plus_en.model"
        sh "rm -rf examples/nlp/machine_translation/megatron_nmt_results"
      }
    }
    stage('L2: Megatron BART Perceiver MIM Training TP=2') {
      // Testing Megatron hidden transformations
      when {
        anyOf {
          branch 'main'
          changeRequest target: 'main'
        }
      }
      failFast true
      steps {
        sh "python examples/nlp/language_modeling/megatron_bart_pretraining.py \
        trainer.devices=2 \
        trainer.accelerator=gpu \
        trainer.log_every_n_steps=1 \
        trainer.val_check_interval=10 \
        trainer.limit_val_batches=2 \
        trainer.accumulate_grad_batches=1 \
        trainer.max_steps=10 \
        trainer.precision=16 \
        trainer.gradient_clip_val=1.0 \
        exp_manager.exp_dir=examples/nlp/language_modeling/megatron_mim_results \
        model.tensor_model_parallel_size=2 \
        model.seq_length=128 \
        model.encoder.num_layers=4 \
        model.encoder.hidden_size=64 \
        model.encoder.arch=perceiver \
        model.encoder.num_attention_heads=8 \
        model.encoder.activation='swiglu' \
        model.encoder.masked_softmax_fusion=False \
        model.encoder.bias_activation_fusion=False \
        model.encoder.activations_checkpoint_method='block' \
        model.encoder.activations_checkpoint_num_layers=1 \
        model.decoder.num_layers=2 \
        model.decoder.hidden_size=64 \
        model.decoder.num_attention_heads=8 \
        model.decoder.activation='swiglu' \
        model.decoder.masked_softmax_fusion=False \
        model.decoder.bias_activation_fusion=False \
        model.decoder.activations_checkpoint_method='block' \
        model.decoder.activations_checkpoint_num_layers=1 \
        model.micro_batch_size=2 \
        model.global_batch_size=4 \
        model.data.data_impl=text_mmap \
        model.data.data_prefix=[1.0,/home/TestData/nlp/nmt/toy_data/wmt14-de-en.src] \
        model.data.splits_string=\'\"800,100,100\"\' \
        model.data.whole_word_masking=False \
        model.tokenizer.library=sentencepiece \
        model.tokenizer.model=/home/TestData/nlp/nmt/toy_data/spm_64k_all_langs_plus_en.model \
        ++model.hiddens.enc_output_name=z \
        ++model.hiddens.transform.q_z_given_x.cls_name=cond_gaussian \
        ++model.hiddens.transform.q_z_given_x.hidden_size=64 \
        ++model.hiddens.loss.mim.cls_name=a_mim \
        ++model.hiddens.loss.mim.loss_weight=0.5"
        // Change val_check_interval to 1 for resume as the len(dataloder) is 1 due to max_steps being the same as that of training and Lightning 2.0 raises an error
        // if val_check_interval > len(dataloder: https://github.com/Lightning-AI/lightning/blob/2.0.6/src/lightning/pytorch/loops/fit_loop.py#L259 at the beginning of fit_loop.run()
        sh "python examples/nlp/language_modeling/megatron_bart_pretraining.py \
        trainer.devices=2 \
        trainer.accelerator=gpu \
        trainer.log_every_n_steps=1 \
        trainer.val_check_interval=1 \
        trainer.limit_val_batches=2 \
        trainer.accumulate_grad_batches=1 \
        trainer.max_steps=10 \
        trainer.precision=16 \
        trainer.gradient_clip_val=1.0 \
        exp_manager.exp_dir=examples/nlp/language_modeling/megatron_mim_results \
        model.tensor_model_parallel_size=2 \
        model.seq_length=128 \
        model.encoder.num_layers=4 \
        model.encoder.hidden_size=64 \
        model.encoder.arch=perceiver \
        model.encoder.num_attention_heads=8 \
        model.encoder.activation='swiglu' \
        model.encoder.masked_softmax_fusion=False \
        model.encoder.bias_activation_fusion=False \
        model.encoder.activations_checkpoint_method='block' \
        model.encoder.activations_checkpoint_num_layers=1 \
        model.decoder.num_layers=2 \
        model.decoder.hidden_size=64 \
        model.decoder.num_attention_heads=8 \
        model.decoder.activation='swiglu' \
        model.decoder.masked_softmax_fusion=False \
        model.decoder.bias_activation_fusion=False \
        model.decoder.activations_checkpoint_method='block' \
        model.decoder.activations_checkpoint_num_layers=1 \
        model.micro_batch_size=2 \
        model.global_batch_size=4 \
        model.data.data_impl=text_mmap \
        model.data.data_prefix=[1.0,/home/TestData/nlp/nmt/toy_data/wmt14-de-en.src] \
        model.data.splits_string=\'\"800,100,100\"\' \
        model.data.whole_word_masking=False \
        model.tokenizer.library=sentencepiece \
        model.tokenizer.model=/home/TestData/nlp/nmt/toy_data/spm_64k_all_langs_plus_en.model \
        ++model.hiddens.enc_output_name=z \
        ++model.hiddens.transform.q_z_given_x.cls_name=cond_gaussian \
        ++model.hiddens.transform.q_z_given_x.hidden_size=64 \
        ++model.hiddens.loss.mim.cls_name=a_mim \
        ++model.hiddens.loss.mim.loss_weight=0.5"
        sh "rm -rf examples/nlp/language_modeling/megatron_mim_results"
      }
    }
    // stage('L2: NMT Bottleneck Fallback') {
    //   when {
    //     anyOf {
    //       branch 'r1.20.0'
    //       changeRequest target: 'r1.20.0'
    //     }
    //   }
    //   failFast true
    //   parallel {
    //     stage('L2: seq2seq (no bottleneck)') {
    //         steps {
    //           sh 'cd examples/nlp/machine_translation && \
    //           enc_dec_nmt-bottleneck.py \
    //           --config-path=conf \
    //           --config-name=aayn_bottleneck \
    //           do_testing=true \
    //           model.model_type=nll \
    //           model.encoder.arch=seq2seq \
    //           model.encoder.hidden_steps=1 \
    //           model.encoder.hidden_blocks=1 \
    //           model.encoder.hidden_init_method=params \
    //           model.encoder.hidden_size=64 \
    //           model.encoder.inner_size=128 \
    //           model.encoder.num_attention_heads=2 \
    //           model.encoder.num_layers=2 \
    //           model.decoder.hidden_size=64 \
    //           model.decoder.inner_size=128 \
    //           model.decoder.num_attention_heads=2 \
    //           model.decoder.num_layers=2 \
    //           model.train_ds.src_file_name=/home/TestData/nlp/nmt/toy_data/wmt14-en-de.src \
    //           model.train_ds.tgt_file_name=/home/TestData/nlp/nmt/toy_data/wmt14-en-de.ref \
    //           model.validation_ds.src_file_name=[/home/TestData/nlp/nmt/toy_data/wmt13-en-de.src,/home/TestData/nlp/nmt/toy_data/wmt14-en-de.src] \
    //           model.validation_ds.tgt_file_name=[/home/TestData/nlp/nmt/toy_data/wmt13-en-de.ref,/home/TestData/nlp/nmt/toy_data/wmt14-en-de.ref] \
    //           model.test_ds.src_file_name=/home/TestData/nlp/nmt/toy_data/wmt13-en-de.src \
    //           model.test_ds.tgt_file_name=/home/TestData/nlp/nmt/toy_data/wmt13-en-de.ref \
    //           model.encoder_tokenizer.tokenizer_model=/home/TestData/nlp/nmt/toy_data/tt_tokenizer.BPE.4096.model \
    //           model.decoder_tokenizer.tokenizer_model=/home/TestData/nlp/nmt/toy_data/tt_tokenizer.BPE.4096.model \
    //           trainer.devices=[1] \
    //           trainer.accelerator="gpu" \
    //           +trainer.fast_dev_run=true \
    //           +trainer.limit_test_batches=2 \
    //           exp_manager=null \
    //           '
    //         }
    //     }
    //   }
    // }
    // stage('L2: NMT Bottleneck Architecture') {
    //   when {
    //     anyOf {
    //       branch 'r1.20.0'
    //       changeRequest target: 'r1.20.0'
    //     }
    //   }
    //   failFast true
    //   parallel {
    //     stage('Bridge Encoder (identity)') {
    //         steps {
    //           sh 'cd examples/nlp/machine_translation && \
    //           enc_dec_nmt-bottleneck.py \
    //           --config-path=conf \
    //           --config-name=aayn_bottleneck \
    //           do_testing=true \
    //           model.model_type=nll \
    //           model.encoder.arch=bridge \
    //           model.encoder.hidden_steps=1 \
    //           model.encoder.hidden_blocks=1 \
    //           model.encoder.hidden_init_method=identity \
    //           model.encoder.hidden_size=64 \
    //           model.encoder.inner_size=128 \
    //           model.encoder.num_attention_heads=2 \
    //           model.encoder.num_layers=2 \
    //           model.decoder.hidden_size=64 \
    //           model.decoder.inner_size=128 \
    //           model.decoder.num_attention_heads=2 \
    //           model.decoder.num_layers=2 \
    //           model.train_ds.src_file_name=/home/TestData/nlp/nmt/toy_data/wmt14-de-en.src \
    //           model.train_ds.tgt_file_name=/home/TestData/nlp/nmt/toy_data/wmt14-de-en.ref \
    //           model.validation_ds.src_file_name=/home/TestData/nlp/nmt/toy_data/wmt14-de-en.src \
    //           model.validation_ds.tgt_file_name=/home/TestData/nlp/nmt/toy_data/wmt14-de-en.src \
    //           model.test_ds.src_file_name=/home/TestData/nlp/nmt/toy_data/wmt14-de-en.src \
    //           model.test_ds.tgt_file_name=/home/TestData/nlp/nmt/toy_data/wmt14-de-en.src \
    //           model.encoder_tokenizer.tokenizer_model=/home/TestData/nlp/nmt/toy_data/tt_tokenizer.BPE.4096.model \
    //           model.decoder_tokenizer.tokenizer_model=/home/TestData/nlp/nmt/toy_data/tt_tokenizer.BPE.4096.model \
    //		 trainer.devices=[0] \
    // 		 trainer.accelerator="gpu" \
    //           +trainer.fast_dev_run=true \
    //           +trainer.limit_test_batches=2 \
    //           exp_manager=null \
    //           '
    //         }
    //     }
    //     stage('Perceiver Encoder (params)') {
    //         steps {
    //           sh 'cd examples/nlp/machine_translation && \
    //           enc_dec_nmt-bottleneck.py \
    //           --config-path=conf \
    //           --config-name=aayn_bottleneck \
    //           do_testing=true \
    //           model.model_type=nll \
    //           model.encoder.arch=perceiver \
    //           model.encoder.hidden_steps=1 \
    //           model.encoder.hidden_blocks=1 \
    //           model.encoder.hidden_init_method=params \
    //           model.encoder.hidden_size=64 \
    //           model.encoder.inner_size=128 \
    //           model.encoder.num_attention_heads=2 \
    //           model.encoder.num_layers=2 \
    //           model.decoder.hidden_size=64 \
    //           model.decoder.inner_size=128 \
    //           model.decoder.num_attention_heads=2 \
    //           model.decoder.num_layers=2 \
    //           model.train_ds.src_file_name=/home/TestData/nlp/nmt/toy_data/wmt14-de-en.src \
    //           model.train_ds.tgt_file_name=/home/TestData/nlp/nmt/toy_data/wmt14-de-en.ref \
    //           model.validation_ds.src_file_name=/home/TestData/nlp/nmt/toy_data/wmt14-de-en.src \
    //           model.validation_ds.tgt_file_name=/home/TestData/nlp/nmt/toy_data/wmt14-de-en.src \
    //           model.test_ds.src_file_name=/home/TestData/nlp/nmt/toy_data/wmt14-de-en.src \
    //           model.test_ds.tgt_file_name=/home/TestData/nlp/nmt/toy_data/wmt14-de-en.src \
    //           model.encoder_tokenizer.tokenizer_model=/home/TestData/nlp/nmt/toy_data/tt_tokenizer.BPE.4096.model \
    //           model.decoder_tokenizer.tokenizer_model=/home/TestData/nlp/nmt/toy_data/tt_tokenizer.BPE.4096.model \
    //           trainer.devices=[1] \
    //           trainer.accelerator="gpu" \
    //           +trainer.fast_dev_run=true \
    //           +trainer.limit_test_batches=2 \
    //           exp_manager=null \
    //           '
    //         }
    //     }
    //   }
    // }
    // stage('L2: NMT Bottleneck LVM') {
    //   when {
    //     anyOf {
    //       branch 'r1.20.0'
    //       changeRequest target: 'r1.20.0'
    //     }
    //   }
    //   failFast true
    //   parallel {
    //     stage('VAE') {
    //         steps {
    //           sh 'cd examples/nlp/machine_translation && \
    //           enc_dec_nmt-bottleneck.py \
    //           --config-path=conf \
    //           --config-name=aayn_bottleneck \
    //           do_testing=true \
    //           model.model_type=vae \
    //           model.encoder.arch=perceiver \
    //           model.encoder.hidden_steps=1 \
    //           model.encoder.hidden_blocks=1 \
    //           model.encoder.hidden_init_method=params \
    //           model.encoder.hidden_size=64 \
    //           model.encoder.inner_size=128 \
    //           model.encoder.num_attention_heads=2 \
    //           model.encoder.num_layers=2 \
    //           model.decoder.hidden_size=64 \
    //           model.decoder.inner_size=128 \
    //           model.decoder.num_attention_heads=2 \
    //           model.decoder.num_layers=2 \
    //           model.train_ds.src_file_name=/home/TestData/nlp/nmt/toy_data/wmt14-de-en.src \
    //           model.train_ds.tgt_file_name=/home/TestData/nlp/nmt/toy_data/wmt14-de-en.ref \
    //           model.validation_ds.src_file_name=/home/TestData/nlp/nmt/toy_data/wmt14-de-en.src \
    //           model.validation_ds.tgt_file_name=/home/TestData/nlp/nmt/toy_data/wmt14-de-en.src \
    //           model.test_ds.src_file_name=/home/TestData/nlp/nmt/toy_data/wmt14-de-en.src \
    //           model.test_ds.tgt_file_name=/home/TestData/nlp/nmt/toy_data/wmt14-de-en.src \
    //           model.encoder_tokenizer.tokenizer_model=/home/TestData/nlp/nmt/toy_data/tt_tokenizer.BPE.4096.model \
    //           model.decoder_tokenizer.tokenizer_model=/home/TestData/nlp/nmt/toy_data/tt_tokenizer.BPE.4096.model \
    //           trainer.devices=[0] \
    //           trainer.accelerator="gpu" \
    //           +trainer.fast_dev_run=true \
    //           +trainer.limit_test_batches=2 \
    //           exp_manager=null \
    //           '
    //         }
    //     }
    //     stage('MIM') {
    //         steps {
    //           sh 'cd examples/nlp/machine_translation && \
    //           enc_dec_nmt-bottleneck.py \
    //           --config-path=conf \
    //           --config-name=aayn_bottleneck \
    //           do_testing=true \
    //           model.model_type=mim \
    //           model.encoder.arch=perceiver \
    //           model.encoder.hidden_steps=1 \
    //           model.encoder.hidden_blocks=1 \
    //           model.encoder.hidden_init_method=params \
    //           model.encoder.hidden_size=64 \
    //           model.encoder.inner_size=128 \
    //           model.encoder.num_attention_heads=2 \
    //           model.encoder.num_layers=2 \
    //           model.decoder.hidden_size=64 \
    //           model.decoder.inner_size=128 \
    //           model.decoder.num_attention_heads=2 \
    //           model.decoder.num_layers=2 \
    //           model.train_ds.src_file_name=/home/TestData/nlp/nmt/toy_data/wmt14-de-en.src \
    //           model.train_ds.tgt_file_name=/home/TestData/nlp/nmt/toy_data/wmt14-de-en.ref \
    //           model.validation_ds.src_file_name=/home/TestData/nlp/nmt/toy_data/wmt14-de-en.src \
    //           model.validation_ds.tgt_file_name=/home/TestData/nlp/nmt/toy_data/wmt14-de-en.src \
    //           model.test_ds.src_file_name=/home/TestData/nlp/nmt/toy_data/wmt14-de-en.src \
    //           model.test_ds.tgt_file_name=/home/TestData/nlp/nmt/toy_data/wmt14-de-en.src \
    //           model.encoder_tokenizer.tokenizer_model=/home/TestData/nlp/nmt/toy_data/tt_tokenizer.BPE.4096.model \
    //           model.decoder_tokenizer.tokenizer_model=/home/TestData/nlp/nmt/toy_data/tt_tokenizer.BPE.4096.model \
    //           trainer.devices=[1] \
    //           trainer.accelerator="gpu" \
    //           +trainer.fast_dev_run=true \
    //           +trainer.limit_test_batches=2 \
    //           exp_manager=null \
    //           '
    //         }
    //     }
    //   }
    // }
    stage('L2: Megatron Bert Pretraining and Resume Training with Pipeline Paralleism') {
      when {
        anyOf {
          branch 'r1.20.0'
          changeRequest target: 'r1.20.0'
        }
      }
      failFast true
      steps {
        sh "python examples/nlp/language_modeling/megatron_bert_pretraining.py \
        trainer.devices=2 \
        trainer.accelerator=gpu \
        trainer.log_every_n_steps=1 \
        trainer.val_check_interval=10 \
        trainer.limit_val_batches=2 \
        trainer.accumulate_grad_batches=1 \
        trainer.max_steps=10 \
        trainer.precision=16 \
        trainer.gradient_clip_val=1.0 \
        exp_manager.exp_dir=examples/nlp/language_modeling/bert_pretrain_results \
        model.pipeline_model_parallel_size=2 \
        model.optim.name=fused_adam \
        model.optim.lr=2e-4 \
        model.optim.sched.warmup_steps=2 \
        model.optim.sched.constant_steps=2 \
        model.optim.sched.min_lr=8e-5 \
        model.max_position_embeddings=128 \
        model.encoder_seq_length=128 \
        model.data.seq_length=128 \
        model.tokenizer.vocab_file=/home/TestData/nlp/megatron_bert/data/bert/vocab.txt \
        model.num_layers=8 \
        model.hidden_size=256 \
        model.num_attention_heads=8 \
        model.activations_checkpoint_method='block' \
        model.activations_checkpoint_num_layers=1 \
        model.data.data_prefix=[.5,/home/TestData/nlp/megatron_bert/data/bert/simple_wiki_bert_preproc_text_sentence,.5,/home/TestData/nlp/megatron_bert/data/bert/simple_wiki_bert_preproc_text_sentence] \
        model.data.index_mapping_dir=examples/nlp/language_modeling/bert_index_mappings"
        sh "python examples/nlp/language_modeling/megatron_bert_pretraining.py \
        trainer.devices=2 \
        trainer.accelerator=gpu \
        trainer.log_every_n_steps=1 \
        trainer.val_check_interval=10 \
        trainer.limit_val_batches=2 \
        trainer.accumulate_grad_batches=1 \
        trainer.max_steps=20 \
        trainer.precision=16 \
        trainer.gradient_clip_val=1.0 \
        exp_manager.exp_dir=examples/nlp/language_modeling/bert_pretrain_results \
        exp_manager.resume_if_exists=True \
        model.pipeline_model_parallel_size=2 \
        model.optim.name=fused_adam \
        model.optim.lr=2e-4 \
        model.optim.sched.warmup_steps=2 \
        model.optim.sched.constant_steps=2 \
        model.optim.sched.min_lr=8e-5 \
        model.max_position_embeddings=128 \
        model.encoder_seq_length=128 \
        model.data.seq_length=128 \
        model.tokenizer.vocab_file=/home/TestData/nlp/megatron_bert/data/bert/vocab.txt \
        model.num_layers=8 \
        model.hidden_size=256 \
        model.num_attention_heads=8 \
        model.activations_checkpoint_method='block' \
        model.activations_checkpoint_num_layers=1 \
        model.data.data_prefix=[.5,/home/TestData/nlp/megatron_bert/data/bert/simple_wiki_bert_preproc_text_sentence,.5,/home/TestData/nlp/megatron_bert/data/bert/simple_wiki_bert_preproc_text_sentence] \
        model.data.index_mapping_dir=examples/nlp/language_modeling/bert_index_mappings"
        sh "rm -rf examples/nlp/language_modeling/bert_pretrain_results"
        sh "rm -rf examples/nlp/language_modeling/bert_index_mappings"
      }
    }
    stage('L2: Megatron Bert Pretraining and Resume Training') {
      when {
        anyOf {
          branch 'r1.20.0'
          changeRequest target: 'r1.20.0'
        }
      }
      failFast true
      steps {
        sh "python examples/nlp/language_modeling/megatron_bert_pretraining.py \
        trainer.devices=2 \
        trainer.accelerator=gpu \
        trainer.log_every_n_steps=1 \
        trainer.val_check_interval=10 \
        trainer.limit_val_batches=2 \
        trainer.accumulate_grad_batches=1 \
        trainer.max_steps=10 \
        trainer.precision=16 \
        trainer.gradient_clip_val=1.0 \
        exp_manager.exp_dir=examples/nlp/language_modeling/bert_pretrain_results \
        model.tensor_model_parallel_size=2 \
        model.optim.name=fused_adam \
        model.optim.lr=2e-4 \
        model.sequence_parallel=True \
        model.optim.sched.warmup_steps=2 \
        model.optim.sched.constant_steps=2 \
        model.optim.sched.min_lr=8e-5 \
        model.max_position_embeddings=128 \
        model.encoder_seq_length=128 \
        model.data.seq_length=128 \
        model.tokenizer.vocab_file=/home/TestData/nlp/megatron_bert/data/bert/vocab.txt \
        model.num_layers=8 \
        model.hidden_size=256 \
        model.num_attention_heads=8 \
        model.activations_checkpoint_method='block' \
        model.activations_checkpoint_num_layers=1 \
        model.data.data_prefix=[.5,/home/TestData/nlp/megatron_bert/data/bert/simple_wiki_bert_preproc_text_sentence,.5,/home/TestData/nlp/megatron_bert/data/bert/simple_wiki_bert_preproc_text_sentence] \
        model.data.index_mapping_dir=examples/nlp/language_modeling/bert_index_mappings"
        sh "python examples/nlp/language_modeling/megatron_bert_pretraining.py \
        trainer.devices=2 \
        trainer.accelerator=gpu \
        trainer.log_every_n_steps=1 \
        trainer.val_check_interval=10 \
        trainer.limit_val_batches=2 \
        trainer.accumulate_grad_batches=1 \
        trainer.max_steps=20 \
        trainer.precision=16 \
        trainer.gradient_clip_val=1.0 \
        exp_manager.exp_dir=examples/nlp/language_modeling/bert_pretrain_results \
        exp_manager.resume_if_exists=True \
        model.tensor_model_parallel_size=2 \
        model.optim.name=fused_adam \
        model.optim.lr=2e-4 \
        model.optim.sched.warmup_steps=2 \
        model.optim.sched.constant_steps=2 \
        model.optim.sched.min_lr=8e-5 \
        model.max_position_embeddings=128 \
        model.encoder_seq_length=128 \
        model.data.seq_length=128 \
        model.tokenizer.vocab_file=/home/TestData/nlp/megatron_bert/data/bert/vocab.txt \
        model.num_layers=8 \
        model.hidden_size=256 \
        model.num_attention_heads=8 \
        model.activations_checkpoint_method='block' \
        model.activations_checkpoint_num_layers=1 \
        model.data.data_prefix=[.5,/home/TestData/nlp/megatron_bert/data/bert/simple_wiki_bert_preproc_text_sentence,.5,/home/TestData/nlp/megatron_bert/data/bert/simple_wiki_bert_preproc_text_sentence] \
        model.data.index_mapping_dir=examples/nlp/language_modeling/bert_index_mappings"
        sh "rm -rf examples/nlp/language_modeling/bert_pretrain_results"
        sh "rm -rf examples/nlp/language_modeling/bert_index_mappings"
      }
    }
    stage('L2: Megatron RETRO Pretraining and Resume Training') {
      when {
        anyOf {
          branch 'r1.20.0'
          changeRequest target: 'r1.20.0'
        }
      }
      failFast true
      steps {
        sh "python examples/nlp/language_modeling/megatron_retro_pretraining.py \
        trainer.devices=2 \
        trainer.num_nodes=1 \
        trainer.accelerator=gpu \
        trainer.accumulate_grad_batches=1 \
        trainer.limit_val_batches=2 \
        exp_manager.resume_if_exists=True \
        trainer.max_steps=10 \
        trainer.precision=16 \
        trainer.gradient_clip_val=1.0 \
        trainer.val_check_interval=10 \
        exp_manager.exp_dir=examples/nlp/language_modeling/retro_results \
        model.data.data_prefix='' \
        model.data.knn_index='' \
        model.data.retrieval_prefix='' \
        model.tensor_model_parallel_size=2 \
        model.micro_batch_size=4 \
        model.optim.name=fused_adam \
        model.optim.lr=2e-4 \
        model.optim.sched.warmup_steps=2 \
        model.optim.sched.constant_steps=2 \
        model.optim.sched.min_lr=8e-5 \
        model.max_position_embeddings=128 \
        model.encoder_seq_length=128 \
        model.chunk_size=32 \
        model.enc_num_layers=2 \
        model.dec_num_layers=2 \
        model.enc_cross_attention=[1] \
        model.dec_cross_attention=[1] \
        +model.data.mock=True"
        sh "python examples/nlp/language_modeling/megatron_retro_pretraining.py \
        trainer.devices=2 \
        trainer.num_nodes=1 \
        trainer.accelerator=gpu \
        trainer.accumulate_grad_batches=1 \
        trainer.limit_val_batches=2 \
        exp_manager.resume_if_exists=True \
        trainer.max_steps=20 \
        trainer.precision=16 \
        trainer.gradient_clip_val=1.0 \
        trainer.val_check_interval=10 \
        exp_manager.exp_dir=examples/nlp/language_modeling/retro_results \
        model.data.data_prefix='' \
        model.data.knn_index='' \
        model.data.retrieval_prefix='' \
        model.tensor_model_parallel_size=2 \
        model.micro_batch_size=4 \
        model.optim.name=fused_adam \
        model.optim.lr=2e-4 \
        model.optim.sched.warmup_steps=2 \
        model.optim.sched.constant_steps=2 \
        model.optim.sched.min_lr=8e-5 \
        model.max_position_embeddings=128 \
        model.encoder_seq_length=128 \
        model.chunk_size=32 \
        model.enc_num_layers=2 \
        model.dec_num_layers=2 \
        model.enc_cross_attention=[1] \
        model.dec_cross_attention=[1] \
        +model.data.mock=True"
        sh "rm -rf examples/nlp/language_modeling/retro_results"
      }
    }
    stage('L2: Megatron RETRO muTransfer Pretraining Performance') {
      when {
        anyOf {
          branch 'r1.20.0'
          changeRequest target: 'r1.20.0'
        }
      }
      failFast true
      steps {
            sh "python examples/nlp/language_modeling/megatron_retro_mutransfer_pretrain.py \
                trainer.devices=2 \
                trainer.num_nodes=1 \
                trainer.accelerator=gpu \
                trainer.accumulate_grad_batches=1 \
                trainer.max_steps=100 \
                trainer.log_every_n_steps=1 \
                trainer.precision=16 \
                trainer.val_check_interval=100 \
                trainer.limit_val_batches=0 \
                trainer.gradient_clip_val=1.0 \
                +trainer.num_sanity_val_steps=0 \
                exp_manager.exp_dir=examples/nlp/language_modeling/retro_results/ \
                +exp_manager.version=smalltest \
                model.data.neighbors=2 \
                model.megatron_amp_O2=False \
                model.apply_query_key_layer_scaling=False \
                model.tensor_model_parallel_size=1 \
                model.optim.name=muadamw \
                model.optim.weight_decay=0.1 \
                model.optim.betas=[0.9,0.95] \
                model.optim.lr=6e-4 \
                model.optim.sched.warmup_steps=1000 \
                model.optim.sched.constant_steps=0 \
                model.optim.sched.min_lr=6e-5 \
                model.add_position_embedding=False \
                model.enc_num_layers=2 \
                model.dec_num_layers=6 \
                model.enc_cross_attention=[0] \
                model.dec_cross_attention=[3,5] \
                model.hidden_size=96 \
                model.ffn_hidden_size=384 \
                model.init_method_std=0.023 \
                model.num_attention_heads=12 \
                model.max_position_embeddings=1024 \
                model.encoder_seq_length=1024 \
                model.tokenizer.library=megatron \
                model.tokenizer.type=GPT2BPETokenizer \
                model.tokenizer.merge_file=/home/TestData/nlp/megatron_retro/gpt2-merges.txt \
                model.tokenizer.vocab_file=/home/TestData/nlp/megatron_retro/gpt2-vocab.json \
                model.data.data_prefix=[/home/TestData/nlp/megatron_retro/retro_wiki_test_text_document] \
                model.data.knn_index=[/home/TestData/nlp/megatron_retro/knn2_map_wiki_test.idx] \
                model.data.retrieval_prefix=/home/TestData/nlp/megatron_retro/retro_wiki_test_text_document \
                model.data.index_mapping_dir=/home/TestData/nlp/megatron_retro \
                model.data.num_workers=8 \
                model.micro_batch_size=8 \
                model.normalization=rmsnorm \
                model.transformer_block_type=pre_ln \
                model.bias_activation_fusion=True \
                model.bias_dropout_add_fusion=False \
                model.masked_softmax_fusion=True \
                model.hidden_dropout=0 \
                model.attention_dropout=0 \
                model.fp32_residual_connection=True \
                model.shape_file=/home/TestData/nlp/megatron_retro/o1_rel_shape_info_tiny.yaml"
        sh '''python -c "import pandas as pd
import pathlib
from pandas.testing import assert_frame_equal
from tensorboard.backend.event_processing.event_accumulator import EventAccumulator
import torch
if not (torch.cuda.is_available() and 'A100' in torch.cuda.get_device_name()):
    import sys
    sys.exit(0)
event_file = list(pathlib.Path('examples/nlp/language_modeling/retro_results/megatron_retro/smalltest').glob('events.out.tfevents*'))[0]
ea = EventAccumulator(str(event_file)).Reload()
vals = []
for i in ea.Scalars('reduced_train_loss'):
    vals.append(i.value)
training_curve = pd.DataFrame({'loss': vals})
gt_curve = pd.read_csv('/home/TestData/nlp/megatron_retro/expected_learning_curve.csv')
assert_frame_equal(training_curve, gt_curve, rtol=1e-3, atol=1e-3)"'''
        sh "rm -rf examples/nlp/language_modeling/retro_results"
      }
    }
    stage('L2: BioMegatron Bert NER Task') {
      when {
        anyOf {
          branch 'r1.20.0'
          changeRequest target: 'r1.20.0'
        }
      }
      failFast true
      steps {
        sh "python examples/nlp/token_classification/token_classification_train.py \
        exp_manager.exp_dir=examples/nlp/language_modeling/token_classification_results \
        trainer.max_epochs=1 \
        model.dataset.data_dir=/home/TestData/nlp/ner \
        model.language_model.pretrained_model_name=biomegatron345m_biovocab_30k_cased \
        model.tokenizer.tokenizer_name=null"
        sh "rm -rf examples/nlp/language_modeling/token_classification_results"
      }
    }
    stage('L2: Megatron GPT Pretraining and Resume Training TP=2') {
      when {
        anyOf {
          branch 'r1.20.0'
          changeRequest target: 'r1.20.0'
        }
      }
      failFast true
      steps {
        sh "python examples/nlp/language_modeling/megatron_gpt_pretraining.py \
        trainer.devices=2 \
        trainer.accelerator=gpu \
        trainer.log_every_n_steps=1 \
        trainer.val_check_interval=2 \
        trainer.limit_val_batches=2 \
        trainer.accumulate_grad_batches=1 \
        trainer.max_steps=3 \
        trainer.precision=16 \
        trainer.gradient_clip_val=1.0 \
        exp_manager.exp_dir=examples/nlp/language_modeling/gpt_pretrain_results \
        model.tensor_model_parallel_size=2 \
        model.optim.name=fused_adam \
        model.optim.lr=2e-4 \
        model.optim.sched.warmup_steps=1 \
        model.optim.sched.constant_steps=1 \
        model.optim.sched.min_lr=8e-5 \
        model.max_position_embeddings=128 \
        model.encoder_seq_length=128 \
        model.data.seq_length=128 \
        model.normalization=rmsnorm \
        model.bias=False \
        model.bias_activation_fusion=False \
        model.bias_dropout_add_fusion=False \
        model.tokenizer.vocab_file=/home/TestData/nlp/megatron_gpt/data/gpt/vocab.json \
        model.tokenizer.merge_file=/home/TestData/nlp/megatron_gpt/data/gpt/merges.txt \
        model.num_layers=8 \
        model.hidden_size=256 \
        model.num_attention_heads=8 \
        model.activations_checkpoint_method='block' \
        model.activations_checkpoint_granularity='full' \
        model.activations_checkpoint_num_layers=1 \
        model.data.data_prefix=[.5,/home/TestData/nlp/megatron_gpt/data/gpt/simple_wiki_gpt_preproc_text_document,.5,/home/TestData/nlp/megatron_gpt/data/gpt/simple_wiki_gpt_preproc_text_document] \
        model.data.index_mapping_dir=examples/nlp/language_modeling/gpt_index_mappings"
        sh "python examples/nlp/language_modeling/megatron_gpt_pretraining.py \
        trainer.devices=2 \
        trainer.accelerator=gpu \
        trainer.log_every_n_steps=1 \
        trainer.val_check_interval=2 \
        trainer.limit_val_batches=2 \
        trainer.accumulate_grad_batches=1 \
        trainer.max_steps=6 \
        trainer.precision=16 \
        trainer.gradient_clip_val=1.0 \
        exp_manager.exp_dir=examples/nlp/language_modeling/gpt_pretrain_results \
        exp_manager.resume_if_exists=True \
        model.tensor_model_parallel_size=2 \
        model.optim.name=fused_adam \
        model.optim.lr=2e-4 \
        model.optim.sched.warmup_steps=2 \
        model.optim.sched.constant_steps=2 \
        model.optim.sched.min_lr=8e-5 \
        model.max_position_embeddings=128 \
        model.encoder_seq_length=128 \
        model.data.seq_length=128 \
        model.normalization=rmsnorm \
        model.bias=False \
        model.bias_activation_fusion=False \
        model.bias_dropout_add_fusion=False \
        model.tokenizer.vocab_file=/home/TestData/nlp/megatron_gpt/data/gpt/vocab.json \
        model.tokenizer.merge_file=/home/TestData/nlp/megatron_gpt/data/gpt/merges.txt \
        model.num_layers=8 \
        model.hidden_size=256 \
        model.num_attention_heads=8 \
        model.activations_checkpoint_method='block' \
        model.activations_checkpoint_granularity='full' \
        model.activations_checkpoint_num_layers=1 \
        model.data.data_prefix=[.5,/home/TestData/nlp/megatron_gpt/data/gpt/simple_wiki_gpt_preproc_text_document,.5,/home/TestData/nlp/megatron_gpt/data/gpt/simple_wiki_gpt_preproc_text_document] \
        model.data.index_mapping_dir=examples/nlp/language_modeling/gpt_index_mappings"
        sh "rm -rf examples/nlp/language_modeling/gpt_pretrain_results"
        sh "rm -rf examples/nlp/language_modeling/gpt_index_mappings"
      }
    }
    stage('L2: Megatron GPT with Rope Pretraining and Resume Training TP=2') {
<<<<<<< HEAD
      when {
        anyOf {
          branch 'r1.20.0'
          changeRequest target: 'r1.20.0'
        }
      }
      failFast true
      steps {
        sh "python examples/nlp/language_modeling/megatron_gpt_pretraining.py \
        trainer.devices=2 \
        trainer.accelerator=gpu \
        trainer.log_every_n_steps=1 \
        trainer.val_check_interval=2 \
        trainer.limit_val_batches=2 \
        trainer.accumulate_grad_batches=1 \
        trainer.max_steps=3 \
        trainer.precision=16 \
        trainer.gradient_clip_val=1.0 \
        exp_manager.exp_dir=examples/nlp/language_modeling/gpt_pretrain_results \
        model.tensor_model_parallel_size=2 \
        model.optim.name=fused_adam \
        model.optim.lr=2e-4 \
        model.optim.sched.warmup_steps=1 \
        model.optim.sched.constant_steps=1 \
        model.optim.sched.min_lr=8e-5 \
        model.max_position_embeddings=128 \
        model.encoder_seq_length=128 \
        model.data.seq_length=128 \
        model.position_embedding_type=rope \
        model.rotary_percentage=0.5 \
        model.normalization=rmsnorm \
        model.bias=False \
        model.bias_activation_fusion=False \
        model.bias_dropout_add_fusion=False \
        model.tokenizer.vocab_file=/home/TestData/nlp/megatron_gpt/data/gpt/vocab.json \
        model.tokenizer.merge_file=/home/TestData/nlp/megatron_gpt/data/gpt/merges.txt \
        model.num_layers=8 \
        model.hidden_size=256 \
        model.num_attention_heads=8 \
        model.activations_checkpoint_method='block' \
        model.activations_checkpoint_granularity='full' \
        model.activations_checkpoint_num_layers=1 \
        model.data.data_prefix=[.5,/home/TestData/nlp/megatron_gpt/data/gpt/simple_wiki_gpt_preproc_text_document,.5,/home/TestData/nlp/megatron_gpt/data/gpt/simple_wiki_gpt_preproc_text_document] \
        model.data.index_mapping_dir=examples/nlp/language_modeling/gpt_index_mappings"
=======
     when {
       anyOf {
         branch 'main'
         changeRequest target: 'main'
       }
     }
     failFast true
     steps {
       sh "python examples/nlp/language_modeling/megatron_gpt_pretraining.py \
       trainer.devices=2 \
       trainer.accelerator=gpu \
       trainer.log_every_n_steps=1 \
       trainer.val_check_interval=2 \
       trainer.limit_val_batches=2 \
       trainer.accumulate_grad_batches=1 \
       trainer.max_steps=3 \
       trainer.precision=16 \
       trainer.gradient_clip_val=1.0 \
       exp_manager.exp_dir=examples/nlp/language_modeling/gpt_pretrain_results \
       model.tensor_model_parallel_size=2 \
       model.optim.name=fused_adam \
       model.optim.lr=2e-4 \
       model.optim.sched.warmup_steps=1 \
       model.optim.sched.constant_steps=1 \
       model.optim.sched.min_lr=8e-5 \
       model.max_position_embeddings=128 \
       model.encoder_seq_length=128 \
       model.data.seq_length=128 \
       model.position_embedding_type=rope \
       model.rotary_percentage=0.5 \
       model.normalization=rmsnorm \
       model.bias=False \
       model.bias_activation_fusion=False \
       model.bias_dropout_add_fusion=False \
       model.tokenizer.vocab_file=/home/TestData/nlp/megatron_gpt/data/gpt/vocab.json \
       model.tokenizer.merge_file=/home/TestData/nlp/megatron_gpt/data/gpt/merges.txt \
       model.num_layers=8 \
       model.hidden_size=256 \
       model.num_attention_heads=8 \
       model.activations_checkpoint_method='block' \
       model.activations_checkpoint_granularity='full' \
       model.activations_checkpoint_num_layers=1 \
       model.data.data_prefix=[.5,/home/TestData/nlp/megatron_gpt/data/gpt/simple_wiki_gpt_preproc_text_document,.5,/home/TestData/nlp/megatron_gpt/data/gpt/simple_wiki_gpt_preproc_text_document] \
       model.data.index_mapping_dir=examples/nlp/language_modeling/gpt_index_mappings"
>>>>>>> dbe4542f
        // commented out to save time on github ci @adithyare
        //sh "python examples/nlp/language_modeling/megatron_gpt_pretraining.py \
        //trainer.devices=2 \
        //trainer.accelerator=gpu \
        //trainer.log_every_n_steps=1 \
        //trainer.val_check_interval=2 \
        //trainer.limit_val_batches=1 \
        //trainer.accumulate_grad_batches=1 \
        //trainer.max_steps=6 \
        //trainer.precision=16 \
        //trainer.gradient_clip_val=1.0 \
        //exp_manager.exp_dir=examples/nlp/language_modeling/gpt_pretrain_results \
        //exp_manager.resume_if_exists=True \
        //model.tensor_model_parallel_size=2 \
        //model.optim.name=fused_adam \
        //model.optim.lr=2e-4 \
        //model.optim.sched.warmup_steps=2 \
        //model.optim.sched.constant_steps=2 \
        //model.optim.sched.min_lr=8e-5 \
        //model.max_position_embeddings=128 \
        //model.encoder_seq_length=128 \
        //model.data.seq_length=128 \
        //model.position_embedding_type=rope \
        //model.rotary_percentage=0.5 \
        //model.normalization=rmsnorm \
        //model.bias=False \
        //model.bias_activation_fusion=False \
        //model.bias_dropout_add_fusion=False \
        //model.tokenizer.vocab_file=/home/TestData/nlp/megatron_gpt/data/gpt/vocab.json \
        //model.tokenizer.merge_file=/home/TestData/nlp/megatron_gpt/data/gpt/merges.txt \
        //model.num_layers=8 \
        //model.hidden_size=256 \
        //model.num_attention_heads=8 \
        //model.activations_checkpoint_method='block' \
        //model.activations_checkpoint_granularity='full' \
        //model.activations_checkpoint_num_layers=1 \
        //model.data.data_prefix=[.5,/home/TestData/nlp/megatron_gpt/data/gpt/simple_wiki_gpt_preproc_text_document,.5,/home/TestData/nlp/megatron_gpt/data/gpt/simple_wiki_gpt_preproc_text_document] \
        //model.data.index_mapping_dir=examples/nlp/language_modeling/gpt_index_mappings"
<<<<<<< HEAD
        sh "rm -rf examples/nlp/language_modeling/gpt_pretrain_results"
        sh "rm -rf examples/nlp/language_modeling/gpt_index_mappings"
      }
    }
    stage('L2: Megatron GPT with Rope Pretraining using Flash Attention and Resume Training TP=2') {
      when {
        anyOf {
          branch 'r1.20.0'
          changeRequest target: 'r1.20.0'
        }
      }
      failFast true
      steps {
        sh "python examples/nlp/language_modeling/megatron_gpt_pretraining.py \
        trainer.devices=2 \
        trainer.accelerator=gpu \
        trainer.log_every_n_steps=1 \
        trainer.val_check_interval=2 \
        trainer.limit_val_batches=2 \
        trainer.accumulate_grad_batches=1 \
        trainer.max_steps=3 \
        trainer.precision=16 \
        trainer.gradient_clip_val=1.0 \
        exp_manager.exp_dir=examples/nlp/language_modeling/gpt_pretrain_results \
        model.tensor_model_parallel_size=2 \
        model.optim.name=fused_adam \
        model.optim.lr=2e-4 \
        model.optim.sched.warmup_steps=1 \
        model.optim.sched.constant_steps=1 \
        model.optim.sched.min_lr=8e-5 \
        model.max_position_embeddings=128 \
        model.encoder_seq_length=128 \
        model.data.seq_length=128 \
        model.position_embedding_type=rope \
        model.rotary_percentage=0.5 \
        model.normalization=rmsnorm \
        model.bias=False \
        model.bias_activation_fusion=False \
        model.bias_dropout_add_fusion=False \
        model.tokenizer.vocab_file=/home/TestData/nlp/megatron_gpt/data/gpt/vocab.json \
        model.tokenizer.merge_file=/home/TestData/nlp/megatron_gpt/data/gpt/merges.txt \
        model.num_layers=8 \
        model.hidden_size=256 \
        model.num_attention_heads=8 \
        model.activations_checkpoint_method='block' \
        model.activations_checkpoint_granularity='full' \
        model.activations_checkpoint_num_layers=1 \
        model.data.data_prefix=[.5,/home/TestData/nlp/megatron_gpt/data/gpt/simple_wiki_gpt_preproc_text_document,.5,/home/TestData/nlp/megatron_gpt/data/gpt/simple_wiki_gpt_preproc_text_document] \
        model.data.index_mapping_dir=examples/nlp/language_modeling/gpt_index_mappings \
        model.use_flash_attention=True"
        // commented out to save time on github ci @adithyare
        //sh "python examples/nlp/language_modeling/megatron_gpt_pretraining.py \
        //trainer.devices=2 \
        //trainer.accelerator=gpu \
        //trainer.log_every_n_steps=1 \
        //trainer.val_check_interval=2 \
        //trainer.limit_val_batches=1 \
        //trainer.accumulate_grad_batches=1 \
        //trainer.max_steps=6 \
        //trainer.precision=16 \
        //trainer.gradient_clip_val=1.0 \
        //exp_manager.exp_dir=examples/nlp/language_modeling/gpt_pretrain_results \
        //exp_manager.resume_if_exists=True \
        //model.tensor_model_parallel_size=2 \
        //model.optim.name=fused_adam \
        //model.optim.lr=2e-4 \
        //model.optim.sched.warmup_steps=2 \
        //model.optim.sched.constant_steps=2 \
        //model.optim.sched.min_lr=8e-5 \
        //model.max_position_embeddings=128 \
        //model.encoder_seq_length=128 \
        //model.data.seq_length=128 \
        //model.position_embedding_type=rope \
        //model.rotary_percentage=0.5 \
        //model.normalization=rmsnorm \
        //model.bias=False \
        //model.bias_activation_fusion=False \
        //model.bias_dropout_add_fusion=False \
        //model.tokenizer.vocab_file=/home/TestData/nlp/megatron_gpt/data/gpt/vocab.json \
        //model.tokenizer.merge_file=/home/TestData/nlp/megatron_gpt/data/gpt/merges.txt \
        //model.num_layers=8 \
        //model.hidden_size=256 \
        //model.num_attention_heads=8 \
        //model.activations_checkpoint_method='block' \
        //model.activations_checkpoint_granularity='full' \
        //model.activations_checkpoint_num_layers=1 \
        //model.data.data_prefix=[.5,/home/TestData/nlp/megatron_gpt/data/gpt/simple_wiki_gpt_preproc_text_document,.5,/home/TestData/nlp/megatron_gpt/data/gpt/simple_wiki_gpt_preproc_text_document] \
        //model.data.index_mapping_dir=examples/nlp/language_modeling/gpt_index_mappings \
        //model.use_flash_attention=True"
        sh "rm -rf examples/nlp/language_modeling/gpt_pretrain_results"
        sh "rm -rf examples/nlp/language_modeling/gpt_index_mappings"
=======
       sh "rm -rf examples/nlp/language_modeling/gpt_pretrain_results"
       sh "rm -rf examples/nlp/language_modeling/gpt_index_mappings"
>>>>>>> dbe4542f
      }
     }

    // This test requires Ampere but some of the test GPUs are Volta
    // Need to add a check for compute capability before uncommenting this test
    // stage('L2: Megatron GPT with Rope Pretraining using Flash Attention and Resume Training TP=2') {
    //   when {
    //     anyOf {
    //       branch 'main'
    //       changeRequest target: 'main'
    //     }
    //   }
    //   failFast true
    //   steps {
    //     sh "python examples/nlp/language_modeling/megatron_gpt_pretraining.py \
    //     trainer.devices=2 \
    //     trainer.accelerator=gpu \
    //     trainer.log_every_n_steps=1 \
    //     trainer.val_check_interval=2 \
    //     trainer.limit_val_batches=2 \
    //     trainer.accumulate_grad_batches=1 \
    //     trainer.max_steps=3 \
    //     trainer.precision=16 \
    //     trainer.gradient_clip_val=1.0 \
    //     exp_manager.exp_dir=examples/nlp/language_modeling/gpt_pretrain_results \
    //     model.tensor_model_parallel_size=2 \
    //     model.optim.name=fused_adam \
    //     model.optim.lr=2e-4 \
    //     model.optim.sched.warmup_steps=1 \
    //     model.optim.sched.constant_steps=1 \
    //     model.optim.sched.min_lr=8e-5 \
    //     model.max_position_embeddings=128 \
    //     model.encoder_seq_length=128 \
    //     model.data.seq_length=128 \
    //     model.position_embedding_type=rope \
    //     model.rotary_percentage=0.5 \
    //     model.normalization=rmsnorm \
    //     model.bias=False \
    //     model.bias_activation_fusion=False \
    //     model.bias_dropout_add_fusion=False \
    //     model.tokenizer.vocab_file=/home/TestData/nlp/megatron_gpt/data/gpt/vocab.json \
    //     model.tokenizer.merge_file=/home/TestData/nlp/megatron_gpt/data/gpt/merges.txt \
    //     model.num_layers=8 \
    //     model.hidden_size=256 \
    //     model.num_attention_heads=8 \
    //     model.activations_checkpoint_method='block' \
    //     model.activations_checkpoint_granularity='full' \
    //     model.activations_checkpoint_num_layers=1 \
    //     model.data.data_prefix=[.5,/home/TestData/nlp/megatron_gpt/data/gpt/simple_wiki_gpt_preproc_text_document,.5,/home/TestData/nlp/megatron_gpt/data/gpt/simple_wiki_gpt_preproc_text_document] \
    //     model.data.index_mapping_dir=examples/nlp/language_modeling/gpt_index_mappings \
    //     model.use_flash_attention=True "
    //     // commented out to save time on github ci @adithyare
    //     //sh "python examples/nlp/language_modeling/megatron_gpt_pretraining.py \
    //     //trainer.devices=2 \
    //     //trainer.accelerator=gpu \
    //     //trainer.log_every_n_steps=1 \
    //     //trainer.val_check_interval=2 \
    //     //trainer.limit_val_batches=1 \
    //     //trainer.accumulate_grad_batches=1 \
    //     //trainer.max_steps=6 \
    //     //trainer.precision=16 \
    //     //trainer.gradient_clip_val=1.0 \
    //     //exp_manager.exp_dir=examples/nlp/language_modeling/gpt_pretrain_results \
    //     //exp_manager.resume_if_exists=True \
    //     //model.tensor_model_parallel_size=2 \
    //     //model.optim.name=fused_adam \
    //     //model.optim.lr=2e-4 \
    //     //model.optim.sched.warmup_steps=2 \
    //     //model.optim.sched.constant_steps=2 \
    //     //model.optim.sched.min_lr=8e-5 \
    //     //model.max_position_embeddings=128 \
    //     //model.encoder_seq_length=128 \
    //     //model.data.seq_length=128 \
    //     //model.position_embedding_type=rope \
    //     //model.rotary_percentage=0.5 \
    //     //model.normalization=rmsnorm \
    //     //model.bias=False \
    //     //model.bias_activation_fusion=False \
    //     //model.bias_dropout_add_fusion=False \
    //     //model.tokenizer.vocab_file=/home/TestData/nlp/megatron_gpt/data/gpt/vocab.json \
    //     //model.tokenizer.merge_file=/home/TestData/nlp/megatron_gpt/data/gpt/merges.txt \
    //     //model.num_layers=8 \
    //     //model.hidden_size=256 \
    //     //model.num_attention_heads=8 \
    //     //model.activations_checkpoint_method='block' \
    //     //model.activations_checkpoint_granularity='full' \
    //     //model.activations_checkpoint_num_layers=1 \
    //     //model.data.data_prefix=[.5,/home/TestData/nlp/megatron_gpt/data/gpt/simple_wiki_gpt_preproc_text_document,.5,/home/TestData/nlp/megatron_gpt/data/gpt/simple_wiki_gpt_preproc_text_document] \
    //     //model.data.index_mapping_dir=examples/nlp/language_modeling/gpt_index_mappings \
    //     //model.use_flash_attention=True"
    //     sh "rm -rf examples/nlp/language_modeling/gpt_pretrain_results"
    //     sh "rm -rf examples/nlp/language_modeling/gpt_index_mappings"
    //   }
    // }
    stage('L2: Megatron GPT with ALiBi Pretraining and Resume Training TP=2') {
      when {
        anyOf {
          branch 'r1.20.0'
          changeRequest target: 'r1.20.0'
        }
      }
      failFast true
      steps {
        sh "python examples/nlp/language_modeling/megatron_gpt_pretraining.py \
        trainer.devices=2 \
        trainer.accelerator=gpu \
        trainer.log_every_n_steps=1 \
        trainer.val_check_interval=2 \
        trainer.limit_val_batches=2 \
        trainer.accumulate_grad_batches=1 \
        trainer.max_steps=3 \
        trainer.precision=16 \
        trainer.gradient_clip_val=1.0 \
        exp_manager.exp_dir=examples/nlp/language_modeling/gpt_pretrain_results \
        model.tensor_model_parallel_size=2 \
        model.optim.name=fused_adam \
        model.optim.lr=2e-4 \
        model.optim.sched.warmup_steps=1 \
        model.optim.sched.constant_steps=1 \
        model.optim.sched.min_lr=8e-5 \
        model.max_position_embeddings=128 \
        model.encoder_seq_length=128 \
        model.data.seq_length=128 \
        model.position_embedding_type=alibi \
        model.normalization=rmsnorm \
        model.bias=False \
        model.bias_activation_fusion=False \
        model.bias_dropout_add_fusion=False \
        model.tokenizer.vocab_file=/home/TestData/nlp/megatron_gpt/data/gpt/vocab.json \
        model.tokenizer.merge_file=/home/TestData/nlp/megatron_gpt/data/gpt/merges.txt \
        model.num_layers=8 \
        model.hidden_size=256 \
        model.num_attention_heads=8 \
        model.activations_checkpoint_method='block' \
        model.activations_checkpoint_granularity='full' \
        model.activations_checkpoint_num_layers=1 \
        model.data.data_prefix=[.5,/home/TestData/nlp/megatron_gpt/data/gpt/simple_wiki_gpt_preproc_text_document,.5,/home/TestData/nlp/megatron_gpt/data/gpt/simple_wiki_gpt_preproc_text_document] \
        model.data.index_mapping_dir=examples/nlp/language_modeling/gpt_index_mappings"
        // not testing resume functionality to save time on ci @adithyare
        //sh "python examples/nlp/language_modeling/megatron_gpt_pretraining.py \
        //trainer.devices=2 \
        //trainer.accelerator=gpu \
        //trainer.log_every_n_steps=1 \
        //trainer.val_check_interval=2 \
        //trainer.limit_val_batches=1 \
        //trainer.accumulate_grad_batches=1 \
        //trainer.max_steps=6 \
        //trainer.precision=16 \
        //trainer.gradient_clip_val=1.0 \
        //exp_manager.exp_dir=examples/nlp/language_modeling/gpt_pretrain_results \
        //exp_manager.resume_if_exists=True \
        //model.tensor_model_parallel_size=2 \
        //model.optim.name=fused_adam \
        //model.optim.lr=2e-4 \
        //model.optim.sched.warmup_steps=2 \
        //model.optim.sched.constant_steps=2 \
        //model.optim.sched.min_lr=8e-5 \
        //model.max_position_embeddings=128 \
        //model.encoder_seq_length=128 \
        //model.data.seq_length=128 \
        //model.position_embedding_type=alibi \
        //model.normalization=rmsnorm \
        //model.bias=False \
        //model.bias_activation_fusion=False \
        //model.bias_dropout_add_fusion=False \
        //model.tokenizer.vocab_file=/home/TestData/nlp/megatron_gpt/data/gpt/vocab.json \
        //model.tokenizer.merge_file=/home/TestData/nlp/megatron_gpt/data/gpt/merges.txt \
        //model.num_layers=8 \
        //model.hidden_size=256 \
        //model.num_attention_heads=8 \
        //model.activations_checkpoint_method='block' \
        //model.activations_checkpoint_granularity='full' \
        //model.activations_checkpoint_num_layers=1 \
        //model.data.data_prefix=[.5,/home/TestData/nlp/megatron_gpt/data/gpt/simple_wiki_gpt_preproc_text_document,.5,/home/TestData/nlp/megatron_gpt/data/gpt/simple_wiki_gpt_preproc_text_document] \
        //model.data.index_mapping_dir=examples/nlp/language_modeling/gpt_index_mappings"
        sh "rm -rf examples/nlp/language_modeling/gpt_pretrain_results"
        sh "rm -rf examples/nlp/language_modeling/gpt_index_mappings"
      }
    }
    stage('L2: Megatron GPT with KERPLE Pretraining and Resume Training TP=2') {
      when {
        anyOf {
          branch 'r1.20.0'
          changeRequest target: 'r1.20.0'
        }
      }
      failFast true
      steps {
        sh "python examples/nlp/language_modeling/megatron_gpt_pretraining.py \
        trainer.devices=2 \
        trainer.accelerator=gpu \
        trainer.log_every_n_steps=1 \
        trainer.val_check_interval=2 \
        trainer.limit_val_batches=2 \
        trainer.accumulate_grad_batches=1 \
        trainer.max_steps=3 \
        trainer.precision=16 \
        trainer.gradient_clip_val=1.0 \
        exp_manager.exp_dir=examples/nlp/language_modeling/gpt_pretrain_results \
        model.tensor_model_parallel_size=2 \
        model.optim.name=fused_adam \
        model.optim.lr=2e-4 \
        model.optim.sched.warmup_steps=1 \
        model.optim.sched.constant_steps=1 \
        model.optim.sched.min_lr=8e-5 \
        model.max_position_embeddings=128 \
        model.encoder_seq_length=128 \
        model.data.seq_length=128 \
        model.position_embedding_type=kerple \
        model.normalization=rmsnorm \
        model.bias=False \
        model.bias_activation_fusion=False \
        model.bias_dropout_add_fusion=False \
        model.tokenizer.vocab_file=/home/TestData/nlp/megatron_gpt/data/gpt/vocab.json \
        model.tokenizer.merge_file=/home/TestData/nlp/megatron_gpt/data/gpt/merges.txt \
        model.num_layers=8 \
        model.hidden_size=256 \
        model.num_attention_heads=8 \
        model.activations_checkpoint_method='block' \
        model.activations_checkpoint_granularity='full' \
        model.activations_checkpoint_num_layers=1 \
        model.data.data_prefix=[.5,/home/TestData/nlp/megatron_gpt/data/gpt/simple_wiki_gpt_preproc_text_document,.5,/home/TestData/nlp/megatron_gpt/data/gpt/simple_wiki_gpt_preproc_text_document] \
        model.data.index_mapping_dir=examples/nlp/language_modeling/gpt_index_mappings"
        // commented out to save time on github ci @adithyare
        //sh "python examples/nlp/language_modeling/megatron_gpt_pretraining.py \
        //trainer.devices=2 \
        //trainer.accelerator=gpu \
        //trainer.log_every_n_steps=1 \
        //trainer.val_check_interval=2 \
        //trainer.limit_val_batches=1 \
        //trainer.accumulate_grad_batches=1 \
        //trainer.max_steps=6 \
        //trainer.precision=16 \
        //trainer.gradient_clip_val=1.0 \
        //exp_manager.exp_dir=examples/nlp/language_modeling/gpt_pretrain_results \
        //exp_manager.resume_if_exists=True \
        //model.tensor_model_parallel_size=2 \
        //model.optim.name=fused_adam \
        //model.optim.lr=2e-4 \
        //model.optim.sched.warmup_steps=2 \
        //model.optim.sched.constant_steps=2 \
        //model.optim.sched.min_lr=8e-5 \
        //model.max_position_embeddings=128 \
        //model.encoder_seq_length=128 \
        //model.data.seq_length=128 \
        //model.position_embedding_type=kerple \
        //model.normalization=rmsnorm \
        //model.bias=False \
        //model.bias_activation_fusion=False \
        //model.bias_dropout_add_fusion=False \
        //model.tokenizer.vocab_file=/home/TestData/nlp/megatron_gpt/data/gpt/vocab.json \
        //model.tokenizer.merge_file=/home/TestData/nlp/megatron_gpt/data/gpt/merges.txt \
        //model.num_layers=8 \
        //model.hidden_size=256 \
        //model.num_attention_heads=8 \
        //model.activations_checkpoint_method='block' \
        //model.activations_checkpoint_granularity='full' \
        //model.activations_checkpoint_num_layers=1 \
        //model.data.data_prefix=[.5,/home/TestData/nlp/megatron_gpt/data/gpt/simple_wiki_gpt_preproc_text_document,.5,/home/TestData/nlp/megatron_gpt/data/gpt/simple_wiki_gpt_preproc_text_document] \
        //model.data.index_mapping_dir=examples/nlp/language_modeling/gpt_index_mappings"
        sh "rm -rf examples/nlp/language_modeling/gpt_pretrain_results"
        sh "rm -rf examples/nlp/language_modeling/gpt_index_mappings"
      }
    }
    stage('L2: Megatron GPT Pretraining and Resume Training PP=2') {
      when {
        anyOf {
          branch 'r1.20.0'
          changeRequest target: 'r1.20.0'
        }
      }
      failFast true
      steps {
        sh "python examples/nlp/language_modeling/megatron_gpt_pretraining.py \
        trainer.devices=2 \
        trainer.log_every_n_steps=1 \
        trainer.val_check_interval=2 \
        trainer.limit_val_batches=2 \
        trainer.accumulate_grad_batches=1 \
        trainer.max_steps=3 \
        trainer.precision=16 \
        trainer.gradient_clip_val=1.0 \
        exp_manager.exp_dir=examples/nlp/language_modeling/gpt_pretrain_results \
        model.pipeline_model_parallel_size=2 \
        model.tensor_model_parallel_size=1 \
        model.optim.name=fused_adam \
        model.optim.lr=2e-4 \
        model.optim.sched.warmup_steps=1 \
        model.optim.sched.constant_steps=1 \
        model.optim.sched.min_lr=8e-5 \
        model.max_position_embeddings=128 \
        model.encoder_seq_length=128 \
        model.activation=fast-swiglu \
        model.bias_activation_fusion=False \
        model.hidden_dropout=0.0 \
        model.attention_dropout=0.0 \
        model.transformer_block_type=normformer \
        model.headscale=True \
        model.data.seq_length=128 \
        model.tokenizer.vocab_file=/home/TestData/nlp/megatron_gpt/data/gpt/vocab.json \
        model.tokenizer.merge_file=/home/TestData/nlp/megatron_gpt/data/gpt/merges.txt \
        model.num_layers=8 \
        model.hidden_size=256 \
        model.num_attention_heads=8 \
        model.activations_checkpoint_method='block' \
        model.activations_checkpoint_num_layers=1 \
        model.data.data_prefix=[.5,/home/TestData/nlp/megatron_gpt/data/gpt/simple_wiki_gpt_preproc_text_document,.5,/home/TestData/nlp/megatron_gpt/data/gpt/simple_wiki_gpt_preproc_text_document] \
        model.data.index_mapping_dir=examples/nlp/language_modeling/gpt_index_mappings"
        sh "python examples/nlp/language_modeling/megatron_gpt_pretraining.py \
        trainer.devices=2 \
        trainer.log_every_n_steps=1 \
        trainer.val_check_interval=2 \
        trainer.limit_val_batches=2 \
        trainer.accumulate_grad_batches=1 \
        trainer.max_steps=6 \
        trainer.precision=16 \
        trainer.gradient_clip_val=1.0 \
        exp_manager.exp_dir=examples/nlp/language_modeling/gpt_pretrain_results \
        exp_manager.resume_if_exists=True \
        model.pipeline_model_parallel_size=2 \
        model.tensor_model_parallel_size=1 \
        model.optim.name=fused_adam \
        model.optim.lr=2e-4 \
        model.optim.sched.warmup_steps=2 \
        model.optim.sched.constant_steps=2 \
        model.optim.sched.min_lr=8e-5 \
        model.max_position_embeddings=128 \
        model.encoder_seq_length=128 \
        model.activation=fast-swiglu \
        model.bias_activation_fusion=False \
        model.hidden_dropout=0.0 \
        model.attention_dropout=0.0 \
        model.transformer_block_type=normformer \
        model.headscale=True \
        model.data.seq_length=128 \
        model.tokenizer.vocab_file=/home/TestData/nlp/megatron_gpt/data/gpt/vocab.json \
        model.tokenizer.merge_file=/home/TestData/nlp/megatron_gpt/data/gpt/merges.txt \
        model.num_layers=8 \
        model.hidden_size=256 \
        model.num_attention_heads=8 \
        model.activations_checkpoint_method='block' \
        model.activations_checkpoint_num_layers=1 \
        model.data.data_prefix=[.5,/home/TestData/nlp/megatron_gpt/data/gpt/simple_wiki_gpt_preproc_text_document,.5,/home/TestData/nlp/megatron_gpt/data/gpt/simple_wiki_gpt_preproc_text_document] \
        model.data.index_mapping_dir=examples/nlp/language_modeling/gpt_index_mappings"
        sh "rm -rf examples/nlp/language_modeling/gpt_pretrain_results"
        sh "rm -rf examples/nlp/language_modeling/gpt_index_mappings"
      }
    }
    // @athitten Remove /home/TestData/nlp/megatron_sft/trec.jsonl for validation and test file until we have support for multiple dataloaders in lightning 2.0
    stage('L2: Megatron GPT Finetuning PP=2') {
      when {
        anyOf {
          branch 'r1.20.0'
          changeRequest target: 'r1.20.0'
        }
      }
      failFast true
      steps {
        sh "python examples/nlp/language_modeling/tuning/megatron_gpt_peft_tuning.py \
        trainer.devices=2 \
        trainer.log_every_n_steps=1 \
        trainer.val_check_interval=2 \
        +trainer.limit_val_batches=2 \
        trainer.max_steps=3 \
        trainer.precision=16 \
        trainer.gradient_clip_val=1.0 \
        exp_manager.exp_dir=examples/nlp/language_modeling/gpt_sft_results \
        model.pipeline_model_parallel_size=2 \
        model.tensor_model_parallel_size=1 \
        model.restore_from_path=/home/TestData/nlp/megatron_gpt/PP2/gpt_pp2_tp1.nemo \
        model.optim.name=fused_adam \
        model.optim.lr=2e-4 \
        model.peft.peft_scheme=null \
        model.data.train_ds.micro_batch_size=1 \
        model.data.train_ds.global_batch_size=4 \
        model.data.train_ds.file_names=[/home/TestData/nlp/megatron_sft/quarel.jsonl,/home/TestData/nlp/megatron_sft/trec.jsonl] \
        model.data.train_ds.concat_sampling_probabilities=[0.3,0.7] \
        model.data.train_ds.num_workers=0 \
        model.data.test_ds.micro_batch_size=1 \
        model.data.test_ds.global_batch_size=1 \
        model.data.test_ds.file_names=[/home/TestData/nlp/megatron_sft/quarel.jsonl] \
        model.data.test_ds.names=[quarel] \
        model.data.validation_ds.micro_batch_size=1 \
        model.data.validation_ds.global_batch_size=1 \
        model.data.validation_ds.num_workers=0 \
        model.data.validation_ds.file_names=[/home/TestData/nlp/megatron_sft/quarel.jsonl] \
        model.data.validation_ds.names=[quarel]"
        sh "python examples/nlp/language_modeling/tuning/megatron_gpt_peft_tuning.py \
        trainer.devices=2 \
        trainer.log_every_n_steps=1 \
        trainer.val_check_interval=1 \
        +trainer.limit_val_batches=2 \
        trainer.max_steps=3 \
        trainer.precision=16 \
        trainer.gradient_clip_val=1.0 \
        exp_manager.exp_dir=examples/nlp/language_modeling/gpt_sft_results \
        model.pipeline_model_parallel_size=2 \
        model.tensor_model_parallel_size=1 \
        model.restore_from_path=/home/TestData/nlp/megatron_gpt/PP2/gpt_pp2_tp1.nemo \
        model.optim.name=fused_adam \
        model.optim.lr=2e-4 \
        model.peft.peft_scheme=null \
        model.data.train_ds.micro_batch_size=1 \
        model.data.train_ds.global_batch_size=4 \
        model.data.train_ds.file_names=[/home/TestData/nlp/megatron_sft/quarel.jsonl,/home/TestData/nlp/megatron_sft/trec.jsonl] \
        model.data.train_ds.concat_sampling_probabilities=[0.3,0.7] \
        model.data.train_ds.num_workers=0 \
        model.data.test_ds.micro_batch_size=1 \
        model.data.test_ds.global_batch_size=1 \
        model.data.test_ds.file_names=[/home/TestData/nlp/megatron_sft/quarel.jsonl] \
        model.data.test_ds.names=[quarel] \
        model.data.validation_ds.micro_batch_size=1 \
        model.data.validation_ds.global_batch_size=1 \
        model.data.validation_ds.num_workers=0 \
        model.data.validation_ds.file_names=[/home/TestData/nlp/megatron_sft/quarel.jsonl] \
        model.data.validation_ds.names=[quarel]"
        sh "rm -rf examples/nlp/language_modeling/gpt_sft_results"
      }
    }
    stage('L2: Megatron GPT Finetuning StarCoder PP=1') {
      when {
        anyOf {
          branch 'main'
          changeRequest target: 'main'
        }
      }
      failFast true
      steps {
        sh "python examples/nlp/language_modeling/tuning/megatron_gpt_sft.py \
        trainer.devices=1 \
        trainer.num_nodes=1 \
        trainer.precision=32 \
        trainer.max_steps=4 \
        trainer.val_check_interval=4 \
        trainer.enable_checkpointing=False \
        +trainer.limit_val_batches=2 \
        +trainer.limit_test_batches=2 \
        exp_manager.checkpoint_callback_params.save_best_model=False \
        exp_manager.exp_dir=examples/nlp/language_modeling/gpt_sft_results \
        model.optim.name=distributed_fused_adam \
        model.restore_from_path=/home/TestData/nlp/megatron_gpt/starcoder-ci-nemo/megatron_starcoder_tp1_pp1.nemo \
        model.tensor_model_parallel_size=1 \
        model.pipeline_model_parallel_size=1 \
        model.data.train_ds.file_names=[/home/TestData/nlp/megatron_sft/quarel.jsonl] \
        model.data.train_ds.num_workers=0 \
        model.data.test_ds.file_names=[/home/TestData/nlp/megatron_sft/quarel.jsonl] \
        model.data.validation_ds.num_workers=0 \
        model.data.validation_ds.file_names=[/home/TestData/nlp/megatron_sft/quarel.jsonl] \
        model.data.test_ds.num_workers=0 \
        model.data.train_ds.concat_sampling_probabilities=[1.0]"
        sh "rm -rf examples/nlp/language_modeling/gpt_sft_results"
      }
    }
    stage('L2: Megatron GPT PEFT Lora PP=2') {
      when {
        anyOf {
          branch 'r1.20.0'
          changeRequest target: 'r1.20.0'
        }
      }
      failFast true
      steps {
        sh "rm -rf examples/nlp/language_modeling/gpt_peft_lora_results_pp2"
        sh "python examples/nlp/language_modeling/tuning/megatron_gpt_peft_tuning.py \
        trainer.devices=2 \
        trainer.log_every_n_steps=1 \
        trainer.max_epochs=9999 \
        trainer.max_steps=3 \
        trainer.val_check_interval=3 \
        ++trainer.limit_val_batches=2 \
        trainer.precision=16 \
        exp_manager.exp_dir=examples/nlp/language_modeling/gpt_peft_lora_results_pp2 \
        model.pipeline_model_parallel_size=2 \
        model.tensor_model_parallel_size=1 \
        model.restore_from_path=/home/TestData/nlp/megatron_gpt/PP2/gpt_pp2_tp1.nemo \
        model.peft.peft_scheme='lora' \
        model.answer_only_loss=True \
        model.micro_batch_size=1 \
        model.global_batch_size=1 \
        model.data.train_ds.file_names=[/home/TestData/nlp/megatron_sft/quarel.jsonl] \
        model.data.train_ds.concat_sampling_probabilities=[1.0] \
        model.data.train_ds.num_workers=0 \
        model.data.validation_ds.num_workers=0 \
        model.data.validation_ds.file_names=[/home/TestData/nlp/megatron_sft/quarel.jsonl] \
        model.data.validation_ds.names=[quarel]"
        sh "rm -rf examples/nlp/language_modeling/gpt_peft_lora_results_pp2"
      }
    }
    stage('L2: Megatron GPT PEFT Lora TP=2') {
      when {
        anyOf {
          branch 'r1.20.0'
          changeRequest target: 'r1.20.0'
        }
      }
      failFast true
      steps {
        sh "rm -rf /home/TestData/nlp/lora_tuning_tp2"
        sh "python examples/nlp/language_modeling/tuning/megatron_gpt_peft_tuning.py \
        trainer.devices=2 \
        trainer.log_every_n_steps=1 \
        trainer.max_epochs=9999 \
        trainer.max_steps=3 \
        trainer.val_check_interval=3 \
        ++trainer.limit_val_batches=2 \
        trainer.precision=16 \
        exp_manager.exp_dir=/home/TestData/nlp/lora_tuning_tp2 \
        model.pipeline_model_parallel_size=1 \
        model.tensor_model_parallel_size=2 \
        model.restore_from_path=/home/TestData/nlp/megatron_gpt/TP2/megatron_gpt_tp2.nemo \
        model.peft.peft_scheme='lora' \
        model.answer_only_loss=True \
        model.micro_batch_size=1 \
        model.global_batch_size=1 \
        model.data.train_ds.file_names=[/home/TestData/nlp/megatron_sft/quarel.jsonl] \
        model.data.train_ds.concat_sampling_probabilities=[1.0] \
        model.data.train_ds.num_workers=0 \
        model.data.validation_ds.num_workers=0 \
        model.data.validation_ds.file_names=[/home/TestData/nlp/megatron_sft/quarel.jsonl] \
        model.data.validation_ds.names=[quarel]"
        sh "python examples/nlp/language_modeling/tuning/megatron_gpt_peft_eval.py \
        model.restore_from_path=/home/TestData/nlp/megatron_gpt/TP2/megatron_gpt_tp2.nemo \
        model.peft.restore_from_path=/home/TestData/nlp/lora_tuning_tp2/megatron_gpt_peft_lora_tuning/checkpoints/megatron_gpt_peft_lora_tuning.nemo \
        model.peft.restore_from_ckpt_name=null \
        model.peft.restore_from_hparams_path=null \
        model.tensor_model_parallel_size=2 \
        trainer.devices=2 \
        model.data.test_ds.file_names=[/home/TestData/nlp/megatron_sft/quarel_4.jsonl] \
        model.data.test_ds.names=['quarel4'] \
        model.global_batch_size=2 \
        model.micro_batch_size=1 \
        model.data.test_ds.tokens_to_generate=10 \
        model.data.test_ds.write_predictions_to_file=True \
        model.data.test_ds.output_file_path_prefix='/home/TestData/nlp/lora_tuning_tp2/out' \
        inference.greedy=True \
        inference.repetition_penalty=1.0 \
        inference.outfile_path='/home/TestData/nlp/lora_tuning_tp2/out.jsonl'"
        sh "rm -rf /home/TestData/nlp/lora_tuning_tp2"
      }
    }
    stage('L2: Megatron GPT Eval') {
      when {
        anyOf {
          branch 'r1.20.0'
          changeRequest target: 'r1.20.0'
        }
      }
      failFast true
      steps{
        sh "python examples/nlp/language_modeling/megatron_gpt_eval.py \
            gpt_model_file=/home/TestData/nlp/megatron_gpt/125M/megatron_gpt.nemo \
            prompts=['How to fix GPU memory? A:'] \
            tensor_model_parallel_size=1 \
            inference.tokens_to_generate=32 \
            trainer.precision=32"
      }
    }
    stage('L2: Megatron GPT Eval PP2') {
      when {
        anyOf {
          branch 'r1.20.0'
          changeRequest target: 'r1.20.0'
        }
      }
      failFast true
      steps {
        sh "python examples/nlp/language_modeling/megatron_gpt_eval.py \
            gpt_model_file=/home/TestData/nlp/megatron_gpt/PP2/gpt_pp2_tp1.nemo \
            server=False \
            tensor_model_parallel_size=1 \
            pipeline_model_parallel_size=2 \
            trainer.devices=2 \
            trainer.num_nodes=1 \
            trainer.precision=32"
      }
    }
    stage('L2: Megatron GPT SFT Eval (inference seq len > training seq len)') {
      when {
        anyOf {
          branch 'r1.20.0'
          changeRequest target: 'r1.20.0'
        }
      }
      failFast true
      steps{
        sh "python examples/nlp/language_modeling/tuning/megatron_gpt_peft_eval.py \
            model.restore_from_path=/home/TestData/nlp/megatron_gpt_sft/megatron_gpt_rope_sft.nemo \
            model.peft.restore_from_path=null \
            model.data.test_ds.file_names=['/home/TestData/nlp/megatron_gpt_sft/sample.jsonl'] \
            model.data.test_ds.names=['test'] \
            model.data.test_ds.global_batch_size=1 \
            model.data.test_ds.micro_batch_size=1 \
            model.data.test_ds.tokens_to_generate=30 \
            model.data.test_ds.max_seq_length=6000 \
            model.data.test_ds.write_predictions_to_file=True \
            model.data.test_ds.output_file_path_prefix='examples/nlp/language_modeling/out' \
            inference.greedy=True \
            inference.repetition_penalty=1.0 \
            inference.outfile_path='examples/nlp/language_modeling/out.jsonl' && \
            rm -rf examples/nlp/language_modeling/out.jsonl"
      }
    }
<<<<<<< HEAD
    // commented out to save time we are testing tp>1 and pp>1 anyway. @adithyare
    //stage('L2: Megatron GPT Prompt Tuning TP1 PP1') {
    //  when {
    //    anyOf {
    //      branch 'r1.20.0'
    //      changeRequest target: 'r1.20.0'
    //    }
    //  }
    //  failFast true
    //  parallel{
    //    stage('GPT Prompt Learning TP=1 PP=1') {
    //      steps {
    //        sh "python examples/nlp/language_modeling/megatron_gpt_prompt_learning.py \
    //            --config-name=megatron_gpt_prompt_learning_config \
    //            name='/home/TestData/nlp/prompt_learning/prompt_tuning_test' \
    //            trainer.devices=1 \
    //            trainer.max_steps=1 \
    //            trainer.val_check_interval=1 \
    //            trainer.max_epochs=null \
    //            model.data.num_workers=1 \
    //            model.tensor_model_parallel_size=1 \
    //            model.virtual_prompt_style='p-tuning' \
    //            model.p_tuning.encoder_type='embedding' \
    //            model.language_model_path='/home/TestData/nlp/megatron_gpt/tiny/megatron_14m_gpt_tp1_pp1.nemo' \
    //            model.existing_tasks=[] \
    //            model.new_tasks=['rte'] \
    //            model.data.train_ds=['/home/TestData/nlp/prompt_learning/rte_CI_test.jsonl'] \
    //            model.data.validation_ds=['/home/TestData/nlp/prompt_learning/rte_CI_test.jsonl'] \
    //            model.global_batch_size=4"
    //        sh "rm -rf /home/TestData/nlp/prompt_learning/prompt_tuning_test"
    //        sh "rm -rf /home/TestData/nlp/prompt_learning/prompt_tuning_test.nemo"
    //      }
    //    }
    //  }
    //}

    stage('L2: Megatron GPT Prompt Tuning TP2 PP1') {
      when {
        anyOf {
          branch 'r1.20.0'
          changeRequest target: 'r1.20.0'
        }
      }
      failFast true
      parallel{
        stage('GPT Prompt Learning TP=2 PP=1') {
          steps {
            sh "python examples/nlp/language_modeling/megatron_gpt_prompt_learning.py \
                --config-name=megatron_gpt_prompt_learning_config \
                name='/home/TestData/nlp/prompt_learning/p_tuning_test_tp' \
                trainer.devices=2 \
                trainer.max_steps=1 \
                trainer.val_check_interval=1 \
                trainer.max_epochs=null \
                model.data.num_workers=1 \
                model.tensor_model_parallel_size=2 \
                model.language_model_path='/home/TestData/nlp/megatron_gpt/tiny/megatron_14m_gpt_tp2_pp1.nemo' \
                model.existing_tasks=[] \
                model.new_tasks=['rte'] \
                model.data.train_ds=['/home/TestData/nlp/prompt_learning/rte_CI_test.jsonl'] \
                model.data.validation_ds=['/home/TestData/nlp/prompt_learning/rte_CI_test.jsonl'] \
                model.global_batch_size=4"
            sh "rm -rf /home/TestData/nlp/prompt_learning/p_tuning_test_tp"
            sh "python examples/nlp/language_modeling/megatron_gpt_prompt_learning_eval.py \
                virtual_prompt_model_file='/home/TestData/nlp/prompt_learning/p_tuning_test_tp.nemo' \
                gpt_model_file='/home/TestData/nlp/megatron_gpt/tiny/megatron_14m_gpt_tp2_pp1.nemo' \
                inference.greedy=True \
                inference.add_BOS=False \
                trainer.devices=2 \
                tensor_model_parallel_size=2 \
                pred_file_path=/home/TestData/nlp/prompt_learning/p_tuning_test_tp_preds.txt \
                data_paths=['/home/TestData/nlp/prompt_learning/rte_CI_test.jsonl']"
            sh "rm -rf /home/TestData/nlp/prompt_learning/p_tuning_test_tp.nemo"
            sh "rm -rf /home/TestData/nlp/prompt_learning/p_tuning_test_tp_preds.txt"
          }
        }
      }
    }

     stage('L2: Megatron GPT Prompt Tuning TP1 PP2') {
       when {
         anyOf {
           branch 'r1.20.0'
           changeRequest target: 'r1.20.0'
         }
       }
       failFast true
       parallel{
         stage('GPT Prompt Learning TP=1 PP=2') {
           steps {
             sh "python examples/nlp/language_modeling/megatron_gpt_prompt_learning.py \
                 --config-name=megatron_gpt_prompt_learning_config \
                 name='/home/TestData/nlp/prompt_learning/p_tuning_test_pp' \
                 trainer.devices=2 \
                 trainer.max_steps=1 \
                 trainer.val_check_interval=1 \
                 trainer.max_epochs=null \
                 model.optim.name=fused_adam \
                 model.data.num_workers=1 \
                 model.pipeline_model_parallel_size=2 \
                 model.language_model_path='/home/TestData/nlp/megatron_gpt/tiny/megatron_14m_gpt_tp1_pp2.nemo' \
                 model.existing_tasks=[] \
                 model.new_tasks=['boolq'] \
                 model.data.train_ds=['/home/TestData/nlp/prompt_learning/boolq_CI_test.jsonl'] \
                 model.data.validation_ds=['/home/TestData/nlp/prompt_learning/boolq_CI_test.jsonl'] \
                 model.global_batch_size=4"
             sh "rm -rf /home/TestData/nlp/prompt_learning/p_tuning_test_pp"
             sh "python examples/nlp/language_modeling/megatron_gpt_prompt_learning_eval.py \
                 virtual_prompt_model_file='/home/TestData/nlp/prompt_learning/p_tuning_test_pp.nemo' \
                 gpt_model_file='/home/TestData/nlp/megatron_gpt/tiny/megatron_14m_gpt_tp1_pp2.nemo' \
                 inference.greedy=True \
                 inference.add_BOS=False \
                 trainer.devices=2 \
                 pipeline_model_parallel_size=2 \
                 pred_file_path=/home/TestData/nlp/prompt_learning/p_tuning_test_pp_preds.txt \
                 data_paths=['/home/TestData/nlp/prompt_learning/boolq_CI_test.jsonl']"
             sh "rm -rf /home/TestData/nlp/prompt_learning/p_tuning_test_pp.nemo"
             sh "rm -rf /home/TestData/nlp/prompt_learning/p_tuning_test_pp_preds.txt"
           }
         }
       }
     }
=======
>>>>>>> dbe4542f

    // TODO: Add this test back. Test was failing on CI machines due to HW error
    // stage('L2: Megatron GPT Convert from Megatron-LM checkpoing and Eval') {
    //   when {
    //     anyOf {
    //       branch 'r1.20.0'
    //       changeRequest target: 'r1.20.0'
    //     }
    //   }
    //   failFast true
    //   steps {
    //     sh "python -m torch.distributed.launch --nproc_per_node=2 \
    //     examples/nlp/language_modeling/megatron_lm_ckpt_to_nemo.py \
    //     --checkpoint_folder=/home/TestData/nlp/megatron_gpt/data/gpt/iter_0008700 \
    //     --checkpoint_name=model_optim_rng.pt \
    //     --hparams_file=/home/TestData/nlp/megatron_gpt/data/gpt/iter_0008700/hparams.yaml \
    //     --nemo_file_path=examples/nlp/language_modeling/small_gpt.nemo \
    //     --model_type=gpt \
    //     --pipeline_model_parallel_size=1 \
    //     --gpus_per_node=2 \
    //     --tensor_model_parallel_size=2"
    //     sh "python examples/nlp/language_modeling/megatron_gpt_eval.py \
    //     --gpt_model_file=examples/nlp/language_modeling/small_gpt.nemo \
    //     --tokens_to_generate=32 \
    //     --tensor_model_parallel_size=2 \
    //     --prompt='This is a test.'"
    //     sh "rm examples/nlp/language_modeling/small_gpt.nemo"
    //   }
    // }
    stage('L2: Megatron Change Partitions') {
      when {
        anyOf {
          branch 'r1.20.0'
          changeRequest target: 'r1.20.0'
        }
      }
      failFast true
      parallel{
        stage('Reduce TP Num Partitions (2 to 1) and PP Num Partitions (1 to 2)'){
          steps{
            sh "python examples/nlp/language_modeling/megatron_change_num_partitions.py \
                --model_file \
                /home/TestData/nlp/megatron_gpt/TP2/megatron_gpt_tp2.nemo \
                --target_file \
                /home/TestData/nlp/megatron_gpt/TP2-Temp/test-reduce.nemo \
                --tensor_model_parallel_size \
                2 \
                --target_tensor_model_parallel_size \
                1 \
                --pipeline_model_parallel_size \
                1 \
                --target_pipeline_model_parallel_size \
                2"
            sh "rm /home/TestData/nlp/megatron_gpt/TP2-Temp/test-reduce.nemo"
          }
        }
        stage('Increase TP Num Partitions (2 to 4) and PP Num Partitions (1 to 2)'){
          steps{
            sh "python examples/nlp/language_modeling/megatron_change_num_partitions.py \
                --model_file \
                /home/TestData/nlp/megatron_gpt/TP2/megatron_gpt_tp2.nemo \
                --target_file \
                /home/TestData/nlp/megatron_gpt/TP2-Temp/test-increase.nemo \
                --tensor_model_parallel_size \
                2 \
                --target_tensor_model_parallel_size \
                4 \
                --pipeline_model_parallel_size \
                1 \
                --target_pipeline_model_parallel_size \
                1"
            sh "rm /home/TestData/nlp/megatron_gpt/TP2-Temp/test-increase.nemo"
          }
        }
      }
    }
    stage('L2: Megatron T5 Pretraining and Resume Training TP=2') {
      when {
        anyOf {
          branch 'r1.20.0'
          changeRequest target: 'r1.20.0'
        }
      }
      failFast true
      steps {
        sh "python examples/nlp/language_modeling/megatron_t5_pretraining.py \
        trainer.devices=2 \
        trainer.accelerator=gpu \
        trainer.log_every_n_steps=1 \
        trainer.val_check_interval=10 \
        trainer.limit_val_batches=2 \
        trainer.accumulate_grad_batches=1 \
        trainer.max_steps=10 \
        trainer.precision=16 \
        trainer.gradient_clip_val=1.0 \
        exp_manager.exp_dir=examples/nlp/language_modeling/t5_pretrain_results \
        model.tensor_model_parallel_size=2 \
        model.seq_length=128 \
        model.encoder.num_layers=4 \
        model.encoder.hidden_size=64 \
        model.encoder.num_attention_heads=8 \
        model.encoder.activation='swiglu' \
        model.encoder.masked_softmax_fusion=False \
        model.encoder.bias_activation_fusion=False \
        model.encoder.activations_checkpoint_method='block' \
        model.encoder.activations_checkpoint_num_layers=1 \
        model.encoder.position_embedding_type=relative \
        model.decoder.num_layers=2 \
        model.decoder.hidden_size=64 \
        model.decoder.num_attention_heads=8 \
        model.decoder.activation='fast-swiglu' \
        model.decoder.masked_softmax_fusion=False \
        model.decoder.bias_activation_fusion=False \
        model.decoder.activations_checkpoint_method='block' \
        model.decoder.activations_checkpoint_num_layers=1 \
        model.encoder.transformer_block_type='pre_ln' \
        model.decoder.transformer_block_type='pre_ln' \
        model.data.data_prefix=[.5,/home/TestData/nlp/nmt/toy_data/wmt14-de-en.src,.5,/home/TestData/nlp/nmt/toy_data/wmt14-de-en.ref] \
        model.data.index_mapping_dir=examples/nlp/language_modeling/t5_index_mappings \
        model.data.data_impl=text_mmap \
        +model.data.data_impl_kwargs.newline_int=10 \
        +model.data.data_impl_kwargs.header_lines=0 \
        +model.data.data_impl_kwargs.workers=null \
        +model.data.data_impl_kwargs.sort_dataset_paths=False \
        model.share_token_embeddings=False \
        model.share_decoder_tokens_head_embeddings=False"
        sh "python examples/nlp/language_modeling/megatron_t5_pretraining.py \
        trainer.devices=2 \
        trainer.accelerator=gpu \
        trainer.log_every_n_steps=1 \
        trainer.val_check_interval=1 \
        trainer.limit_val_batches=2 \
        trainer.accumulate_grad_batches=1 \
        trainer.max_steps=10 \
        trainer.precision=16 \
        trainer.gradient_clip_val=1.0 \
        exp_manager.exp_dir=examples/nlp/language_modeling/t5_pretrain_results \
        exp_manager.resume_if_exists=True \
        model.tensor_model_parallel_size=2 \
        model.seq_length=128 \
        model.encoder.num_layers=4 \
        model.encoder.hidden_size=64 \
        model.encoder.num_attention_heads=8 \
        model.encoder.activation='swiglu' \
        model.encoder.masked_softmax_fusion=False \
        model.encoder.bias_activation_fusion=False \
        model.encoder.activations_checkpoint_method='block' \
        model.encoder.activations_checkpoint_num_layers=1 \
        model.encoder.position_embedding_type=relative \
        model.decoder.num_layers=2 \
        model.decoder.hidden_size=64 \
        model.decoder.num_attention_heads=8 \
        model.decoder.activation='fast-swiglu' \
        model.decoder.masked_softmax_fusion=False \
        model.decoder.bias_activation_fusion=False \
        model.decoder.activations_checkpoint_method='block' \
        model.decoder.activations_checkpoint_num_layers=1 \
        model.encoder.transformer_block_type='pre_ln' \
        model.decoder.transformer_block_type='pre_ln' \
        model.data.data_prefix=[.5,/home/TestData/nlp/nmt/toy_data/wmt14-de-en.src,.5,/home/TestData/nlp/nmt/toy_data/wmt14-de-en.ref] \
        model.data.index_mapping_dir=examples/nlp/language_modeling/t5_index_mappings \
        model.data.data_impl=text_mmap \
        +model.data.data_impl_kwargs.newline_int=10 \
        +model.data.data_impl_kwargs.header_lines=0 \
        +model.data.data_impl_kwargs.workers=null \
        +model.data.data_impl_kwargs.sort_dataset_paths=False \
        model.share_token_embeddings=False \
        model.share_decoder_tokens_head_embeddings=False"
        sh "rm -rf examples/nlp/language_modeling/t5_pretrain_results"
        sh "rm -rf examples/nlp/language_modeling/t5_index_mappings"
      }
    }
    stage('L2: Megatron T5 with ALiBi Pretraining and Resume Training TP=2') {
      when {
        anyOf {
          branch 'r1.20.0'
          changeRequest target: 'r1.20.0'
        }
      }
      failFast true
      steps {
        sh "python examples/nlp/language_modeling/megatron_t5_pretraining.py \
        trainer.devices=2 \
        trainer.accelerator=gpu \
        trainer.log_every_n_steps=1 \
        trainer.val_check_interval=10 \
        trainer.limit_val_batches=2 \
        trainer.accumulate_grad_batches=1 \
        trainer.max_steps=10 \
        trainer.precision=16 \
        trainer.gradient_clip_val=1.0 \
        exp_manager.exp_dir=examples/nlp/language_modeling/t5_pretrain_results \
        model.tensor_model_parallel_size=2 \
        model.seq_length=128 \
        model.encoder.num_layers=4 \
        model.encoder.hidden_size=64 \
        model.encoder.num_attention_heads=8 \
        model.encoder.activation='swiglu' \
        model.encoder.masked_softmax_fusion=False \
        model.encoder.bias_activation_fusion=False \
        model.encoder.activations_checkpoint_method='block' \
        model.encoder.activations_checkpoint_num_layers=1 \
        model.encoder.position_embedding_type=alibi \
        model.decoder.num_layers=2 \
        model.decoder.hidden_size=64 \
        model.decoder.num_attention_heads=8 \
        model.decoder.activation='swiglu' \
        model.decoder.masked_softmax_fusion=False \
        model.decoder.bias_activation_fusion=False \
        model.decoder.activations_checkpoint_method='block' \
        model.decoder.activations_checkpoint_num_layers=1 \
        model.encoder.transformer_block_type='pre_ln' \
        model.decoder.transformer_block_type='pre_ln' \
        model.data.data_prefix=[.5,/home/TestData/nlp/nmt/toy_data/wmt14-de-en.src,.5,/home/TestData/nlp/nmt/toy_data/wmt14-de-en.ref] \
        model.data.index_mapping_dir=examples/nlp/language_modeling/t5_index_mappings \
        model.data.data_impl=text_mmap \
        +model.data.data_impl_kwargs.newline_int=10 \
        +model.data.data_impl_kwargs.header_lines=0 \
        +model.data.data_impl_kwargs.workers=null \
        +model.data.data_impl_kwargs.sort_dataset_paths=False \
        model.share_token_embeddings=False \
        model.share_decoder_tokens_head_embeddings=False"
        sh "python examples/nlp/language_modeling/megatron_t5_pretraining.py \
        trainer.devices=2 \
        trainer.accelerator=gpu \
        trainer.log_every_n_steps=1 \
        trainer.val_check_interval=1 \
        trainer.limit_val_batches=2 \
        trainer.accumulate_grad_batches=1 \
        trainer.max_steps=10 \
        trainer.precision=16 \
        trainer.gradient_clip_val=1.0 \
        exp_manager.exp_dir=examples/nlp/language_modeling/t5_pretrain_results \
        exp_manager.resume_if_exists=True \
        model.tensor_model_parallel_size=2 \
        model.seq_length=128 \
        model.encoder.num_layers=4 \
        model.encoder.hidden_size=64 \
        model.encoder.num_attention_heads=8 \
        model.encoder.activation='swiglu' \
        model.encoder.masked_softmax_fusion=False \
        model.encoder.bias_activation_fusion=False \
        model.encoder.activations_checkpoint_method='block' \
        model.encoder.activations_checkpoint_num_layers=1 \
        model.encoder.position_embedding_type=alibi \
        model.decoder.num_layers=2 \
        model.decoder.hidden_size=64 \
        model.decoder.num_attention_heads=8 \
        model.decoder.activation='swiglu' \
        model.decoder.masked_softmax_fusion=False \
        model.decoder.bias_activation_fusion=False \
        model.decoder.activations_checkpoint_method='block' \
        model.decoder.activations_checkpoint_num_layers=1 \
        model.encoder.transformer_block_type='pre_ln' \
        model.decoder.transformer_block_type='pre_ln' \
        model.data.data_prefix=[.5,/home/TestData/nlp/nmt/toy_data/wmt14-de-en.src,.5,/home/TestData/nlp/nmt/toy_data/wmt14-de-en.ref] \
        model.data.index_mapping_dir=examples/nlp/language_modeling/t5_index_mappings \
        model.data.data_impl=text_mmap \
        +model.data.data_impl_kwargs.newline_int=10 \
        +model.data.data_impl_kwargs.header_lines=0 \
        +model.data.data_impl_kwargs.workers=null \
        +model.data.data_impl_kwargs.sort_dataset_paths=False \
        model.share_token_embeddings=False \
        model.share_decoder_tokens_head_embeddings=False"
        sh "rm -rf examples/nlp/language_modeling/t5_pretrain_results"
        sh "rm -rf examples/nlp/language_modeling/t5_index_mappings"
      }
    }
    stage('L2: Megatron T5 with KERPLE Pretraining and Resume Training TP=2') {
      when {
        anyOf {
          branch 'r1.20.0'
          changeRequest target: 'r1.20.0'
        }
      }
      failFast true
      steps {
        sh "python examples/nlp/language_modeling/megatron_t5_pretraining.py \
        trainer.devices=2 \
        trainer.accelerator=gpu \
        trainer.log_every_n_steps=1 \
        trainer.val_check_interval=10 \
        trainer.limit_val_batches=2 \
        trainer.accumulate_grad_batches=1 \
        trainer.max_steps=10 \
        trainer.precision=16 \
        trainer.gradient_clip_val=1.0 \
        exp_manager.exp_dir=examples/nlp/language_modeling/t5_pretrain_results \
        model.tensor_model_parallel_size=2 \
        model.seq_length=128 \
        model.encoder.num_layers=4 \
        model.encoder.hidden_size=64 \
        model.encoder.num_attention_heads=8 \
        model.encoder.activation='swiglu' \
        model.encoder.masked_softmax_fusion=False \
        model.encoder.bias_activation_fusion=False \
        model.encoder.activations_checkpoint_method='block' \
        model.encoder.activations_checkpoint_num_layers=1 \
        model.encoder.position_embedding_type=kerple \
        model.decoder.num_layers=2 \
        model.decoder.hidden_size=64 \
        model.decoder.num_attention_heads=8 \
        model.decoder.activation='swiglu' \
        model.decoder.masked_softmax_fusion=False \
        model.decoder.bias_activation_fusion=False \
        model.decoder.activations_checkpoint_method='block' \
        model.decoder.activations_checkpoint_num_layers=1 \
        model.encoder.transformer_block_type='pre_ln' \
        model.decoder.transformer_block_type='pre_ln' \
        model.data.data_prefix=[.5,/home/TestData/nlp/nmt/toy_data/wmt14-de-en.src,.5,/home/TestData/nlp/nmt/toy_data/wmt14-de-en.ref] \
        model.data.index_mapping_dir=examples/nlp/language_modeling/t5_index_mappings \
        model.data.data_impl=text_mmap \
        +model.data.data_impl_kwargs.newline_int=10 \
        +model.data.data_impl_kwargs.header_lines=0 \
        +model.data.data_impl_kwargs.workers=null \
        +model.data.data_impl_kwargs.sort_dataset_paths=False \
        model.share_token_embeddings=False \
        model.share_decoder_tokens_head_embeddings=False"
        sh "python examples/nlp/language_modeling/megatron_t5_pretraining.py \
        trainer.devices=2 \
        trainer.accelerator=gpu \
        trainer.log_every_n_steps=1 \
        trainer.val_check_interval=1 \
        trainer.limit_val_batches=2 \
        trainer.accumulate_grad_batches=1 \
        trainer.max_steps=10 \
        trainer.precision=16 \
        trainer.gradient_clip_val=1.0 \
        exp_manager.exp_dir=examples/nlp/language_modeling/t5_pretrain_results \
        exp_manager.resume_if_exists=True \
        model.tensor_model_parallel_size=2 \
        model.seq_length=128 \
        model.encoder.num_layers=4 \
        model.encoder.hidden_size=64 \
        model.encoder.num_attention_heads=8 \
        model.encoder.activation='swiglu' \
        model.encoder.masked_softmax_fusion=False \
        model.encoder.bias_activation_fusion=False \
        model.encoder.activations_checkpoint_method='block' \
        model.encoder.activations_checkpoint_num_layers=1 \
        model.encoder.position_embedding_type=kerple \
        model.decoder.num_layers=2 \
        model.decoder.hidden_size=64 \
        model.decoder.num_attention_heads=8 \
        model.decoder.activation='swiglu' \
        model.decoder.masked_softmax_fusion=False \
        model.decoder.bias_activation_fusion=False \
        model.decoder.activations_checkpoint_method='block' \
        model.decoder.activations_checkpoint_num_layers=1 \
        model.encoder.transformer_block_type='pre_ln' \
        model.decoder.transformer_block_type='pre_ln' \
        model.data.data_prefix=[.5,/home/TestData/nlp/nmt/toy_data/wmt14-de-en.src,.5,/home/TestData/nlp/nmt/toy_data/wmt14-de-en.ref] \
        model.data.index_mapping_dir=examples/nlp/language_modeling/t5_index_mappings \
        model.data.data_impl=text_mmap \
        +model.data.data_impl_kwargs.newline_int=10 \
        +model.data.data_impl_kwargs.header_lines=0 \
        +model.data.data_impl_kwargs.workers=null \
        +model.data.data_impl_kwargs.sort_dataset_paths=False \
        model.share_token_embeddings=False \
        model.share_decoder_tokens_head_embeddings=False"
        sh "rm -rf examples/nlp/language_modeling/t5_pretrain_results"
        sh "rm -rf examples/nlp/language_modeling/t5_index_mappings"
      }
    }
    stage('L2: Megatron T5 Pretraining and Resume Training PP=2') {
      when {
        anyOf {
          branch 'r1.20.0'
          changeRequest target: 'r1.20.0'
        }
      }
      failFast true
      steps {
        sh "python examples/nlp/language_modeling/megatron_t5_pretraining.py \
        trainer.devices=2 \
        trainer.accelerator=gpu \
        trainer.log_every_n_steps=1 \
        trainer.val_check_interval=10 \
        trainer.limit_val_batches=2 \
        trainer.accumulate_grad_batches=1 \
        trainer.max_steps=10 \
        trainer.precision=16 \
        trainer.gradient_clip_val=1.0 \
        exp_manager.exp_dir=examples/nlp/language_modeling/t5_pretrain_results \
        model.pipeline_model_parallel_size=2 \
        model.pipeline_model_parallel_split_rank=1 \
        model.seq_length=256 \
        model.encoder.num_layers=4 \
        model.decoder.num_layers=1 \
        model.encoder.hidden_size=64 \
        model.decoder.hidden_size=64 \
        model.encoder.num_attention_heads=8 \
        model.decoder.num_attention_heads=8 \
        model.decoder.ffn_hidden_size=2048 \
        model.encoder.activation='gelu' \
        model.encoder.activations_checkpoint_method='block' \
        model.encoder.activations_checkpoint_num_layers=1 \
        model.encoder.transformer_block_type='pre_ln' \
        model.decoder.transformer_block_type='post_ln' \
        model.data.data_prefix=[.5,/home/TestData/nlp/megatron_t5/data/pile_val_small_bert_tokenizer_text_document,.5,/home/TestData/nlp/megatron_t5/data/pile_val_small_bert_tokenizer_text_document] \
        model.data.index_mapping_dir=examples/nlp/language_modeling/t5_index_mappings"
        sh "python examples/nlp/language_modeling/megatron_t5_pretraining.py \
        trainer.devices=2 \
        trainer.accelerator=gpu \
        trainer.log_every_n_steps=1 \
        trainer.val_check_interval=1 \
        trainer.limit_val_batches=2 \
        trainer.accumulate_grad_batches=1 \
        trainer.max_steps=10 \
        trainer.precision=16 \
        trainer.gradient_clip_val=1.0 \
        exp_manager.exp_dir=examples/nlp/language_modeling/t5_pretrain_results \
        exp_manager.resume_if_exists=True \
        model.pipeline_model_parallel_size=2 \
        model.pipeline_model_parallel_split_rank=1 \
        model.seq_length=256 \
        model.encoder.num_layers=4 \
        model.decoder.num_layers=1 \
        model.encoder.hidden_size=64 \
        model.decoder.hidden_size=64 \
        model.encoder.num_attention_heads=8 \
        model.decoder.num_attention_heads=8 \
        model.decoder.ffn_hidden_size=2048 \
        model.encoder.activation='gelu' \
        model.encoder.activations_checkpoint_method='block' \
        model.encoder.activations_checkpoint_num_layers=1 \
        model.encoder.transformer_block_type='pre_ln' \
        model.decoder.transformer_block_type='post_ln' \
        model.data.data_prefix=[.5,/home/TestData/nlp/megatron_t5/data/pile_val_small_bert_tokenizer_text_document,.5,/home/TestData/nlp/megatron_t5/data/pile_val_small_bert_tokenizer_text_document] \
        model.data.index_mapping_dir=examples/nlp/language_modeling/t5_index_mappings"
        sh "rm -rf examples/nlp/language_modeling/t5_pretrain_results"
        sh "rm -rf examples/nlp/language_modeling/t5_index_mappings"
      }
    }
    stage('L2: Megatron T5 w/ Mixture of Expert Pretraining') {
      when {
        anyOf {
          branch 'r1.20.0'
          changeRequest target: 'r1.20.0'
        }
      }
      failFast true
      steps {
        sh "python examples/nlp/language_modeling/megatron_t5_pretraining.py \
        trainer.devices=2 \
        trainer.accelerator=gpu \
        trainer.log_every_n_steps=1 \
        trainer.val_check_interval=10 \
        trainer.limit_val_batches=2 \
        trainer.accumulate_grad_batches=1 \
        trainer.max_steps=10 \
        trainer.precision=16 \
        trainer.gradient_clip_val=1.0 \
        exp_manager.exp_dir=examples/nlp/language_modeling/t5_pretrain_results \
        model.pipeline_model_parallel_split_rank=1 \
        model.seq_length=256 \
        model.encoder.num_layers=4 \
        model.decoder.num_layers=1 \
        model.encoder.num_moe_experts=4 \
        model.decoder.num_moe_experts=4 \
        model.encoder.moe_frequency=3 \
        model.decoder.moe_frequency=1 \
        model.encoder.hidden_size=64 \
        model.decoder.hidden_size=64 \
        model.encoder.num_attention_heads=8 \
        model.decoder.num_attention_heads=8 \
        model.decoder.ffn_hidden_size=2048 \
        model.encoder.activation='gelu' \
        model.encoder.activations_checkpoint_method='block' \
        model.encoder.activations_checkpoint_num_layers=1 \
        model.encoder.transformer_block_type='pre_ln' \
        model.decoder.transformer_block_type='post_ln' \
        model.data.data_prefix=[.5,/home/TestData/nlp/megatron_t5/data/pile_val_small_bert_tokenizer_text_document,.5,/home/TestData/nlp/megatron_t5/data/pile_val_small_bert_tokenizer_text_document] \
        model.data.index_mapping_dir=examples/nlp/language_modeling/t5_index_mappings"
        sh "rm -rf examples/nlp/language_modeling/t5_pretrain_results"
        sh "rm -rf examples/nlp/language_modeling/t5_index_mappings"
      }
    }

<<<<<<< HEAD
    // commented out to save time in github ci, we have tp>1 and pp>1 tests anyway @adithyare
    //stage('L2: Megatron T5 Prompt Learning TP1 PP1') {
    //  when {
    //    anyOf {
    //      branch 'r1.20.0'
    //      changeRequest target: 'r1.20.0'
    //    }
    //  }
    //  failFast true
    //  parallel{
    //    stage('T5 Prompt Learning TP=1 PP=1') {
    //      steps {
    //        sh "python examples/nlp/language_modeling/megatron_t5_prompt_learning.py \
    //            --config-name=megatron_t5_prompt_learning \
    //            name='/home/TestData/nlp/prompt_learning/t5_p_tuning_test' \
    //            trainer.devices=1 \
    //            trainer.max_steps=1 \
    //            trainer.val_check_interval=1 \
    //            trainer.max_epochs=null \
    //            model.data.num_workers=1 \
    //            model.language_model_path='/home/TestData/nlp/megatron_t5/8m/megatron_t5_8m-refactor.nemo' \
    //            model.existing_tasks=[] \
    //            model.new_tasks=['squad'] \
    //            model.data.train_ds=['/home/TestData/nlp/prompt_learning/squad_CI_test.jsonl'] \
    //            model.data.validation_ds=['/home/TestData/nlp/prompt_learning/squad_CI_test.jsonl'] \
    //            model.global_batch_size=4 \
    //            model.micro_batch_size=4"
    //        sh "rm -rf /home/TestData/nlp/prompt_learning/t5_p_tuning_test"
    //        sh "python examples/nlp/language_modeling/megatron_t5_prompt_learning_eval.py \
    //            virtual_prompt_model_file='/home/TestData/nlp/prompt_learning/t5_p_tuning_test.nemo' \
    //            language_model_path='/home/TestData/nlp/megatron_t5/8m/megatron_t5_8m-refactor.nemo' \
    //            data.test_ds=['/home/TestData/nlp/prompt_learning/squad_CI_test.jsonl'] \
    //            pred_file_path='/home/TestData/nlp/prompt_learning/t5_p_tuning_test_preds.txt' \
    //            data.global_batch_size=4 \
    //            data.micro_batch_size=4"
    //        sh "rm -rf /home/TestData/nlp/prompt_learning/t5_p_tuning_test.nemo"
    //        sh "rm -rf /home/TestData/nlp/prompt_learning/t5_p_tuning_test_preds.txt"
    //      }
    //    }
    //  }
    //}

    stage('L2: Megatron T5 Prompt Learning TP2 PP1') {
      when {
        anyOf {
          branch 'r1.20.0'
          changeRequest target: 'r1.20.0'
        }
      }
      failFast true
      parallel{
        stage('T5 Prompt Learning TP=2 PP=1') {
          steps {
            sh "python examples/nlp/language_modeling/megatron_t5_prompt_learning.py \
                --config-name=megatron_t5_prompt_learning \
                name='/home/TestData/nlp/prompt_learning/t5_p_tuning_test_tp2' \
                trainer.devices=2 \
                trainer.max_steps=1 \
                trainer.val_check_interval=1 \
                trainer.max_epochs=null \
                model.data.num_workers=1 \
                model.tensor_model_parallel_size=2 \
                model.language_model_path='/home/TestData/nlp/megatron_t5/8m/megatron_t5_8m_tp2.nemo' \
                model.existing_tasks=[] \
                model.new_tasks=['squad'] \
                model.data.train_ds=['/home/TestData/nlp/prompt_learning/squad_CI_test.jsonl'] \
                model.data.validation_ds=['/home/TestData/nlp/prompt_learning/squad_CI_test.jsonl'] \
                model.global_batch_size=8 \
                model.micro_batch_size=8"
            sh "rm -rf /home/TestData/nlp/prompt_learning/t5_p_tuning_test_tp2"
            sh "python examples/nlp/language_modeling/megatron_t5_prompt_learning_eval.py \
                virtual_prompt_model_file='/home/TestData/nlp/prompt_learning/t5_p_tuning_test_tp2.nemo' \
                language_model_path='/home/TestData/nlp/megatron_t5/8m/megatron_t5_8m_tp2.nemo' \
                data.test_ds=['/home/TestData/nlp/prompt_learning/squad_CI_test.jsonl'] \
                pred_file_path='/home/TestData/nlp/prompt_learning/t5_p_tuning_test_tp2_preds.txt' \
                tensor_model_parallel_size=2 \
                trainer.devices=2 \
                data.global_batch_size=8 \
                data.micro_batch_size=8"
            sh "rm -rf /home/TestData/nlp/prompt_learning/t5_p_tuning_test_tp2.nemo"
            sh "rm -rf /home/TestData/nlp/prompt_learning/t5_p_tuning_test_tp2_preds.txt"
          }
        }
      }
    }

    // TODO: add when https://github.com/NVIDIA/apex/pull/1596 is merged
    // stage('L2: Megatron T5 Prompt Learning TP1 PP2') {
    //   when {
    //     anyOf {
    //       branch 'r1.20.0'
    //       changeRequest target: 'r1.20.0'
    //     }
    //   }
    //   failFast true
    //   parallel{
    //     stage('T5 Prompt Learning TP=1 PP=2') {
    //       steps {
    //         sh "python examples/nlp/language_modeling/megatron_t5_prompt_learning.py \
    //             --config-name=megatron_t5_prompt_learning \
    //             name='/home/TestData/nlp/prompt_learning/t5_p_tuning_test_pp2' \
    //             trainer.devices=2 \
    //             trainer.max_steps=1 \
    //             trainer.val_check_interval=1 \
    //             trainer.max_epochs=null \
    //             model.data.num_workers=1 \
    //             model.pipeline_model_parallel_size=2 \
    //             model.language_model_path='/home/TestData/nlp/megatron_t5/8m/megatron_t5_8m_tp1_pp2.nemo' \
    //             model.existing_tasks=[] \
    //             model.new_tasks=['squad'] \
    //             model.data.train_ds=['/home/TestData/nlp/prompt_learning/squad_CI_test.jsonl'] \
    //             model.data.validation_ds=['/home/TestData/nlp/prompt_learning/squad_CI_test.jsonl'] \
    //             model.global_batch_size=8 \
    //             model.micro_batch_size=8"
    //         sh "rm -rf /home/TestData/nlp/prompt_learning/t5_p_tuning_test_pp2"
    //         sh "python examples/nlp/language_modeling/megatron_t5_prompt_learning_eval.py \
    //             virtual_prompt_model_file='/home/TestData/nlp/prompt_learning/t5_p_tuning_test_pp2.nemo' \
    //             language_model_path='/home/TestData/nlp/megatron_t5/8m/megatron_t5_8m_tp1_pp2.nemo' \
    //             data.test_ds=['/home/TestData/nlp/prompt_learning/squad_CI_test.jsonl'] \
    //             pred_file_path='/home/TestData/nlp/prompt_learning/t5_p_tuning_test_pp2_preds.txt' \
    //             tensor_model_parallel_size=2 \
    //             trainer.devices=2 \
    //             data.global_batch_size=8 \
    //             data.micro_batch_size=8"
    //         sh "rm -rf /home/TestData/nlp/prompt_learning/t5_p_tuning_test_pp2.nemo"
    //         sh "rm -rf /home/TestData/nlp/prompt_learning/t5_p_tuning_test_pp2_preds.txt"
    //       }
    //     }
    //   }
    // }

=======
>>>>>>> dbe4542f
    stage('L2: Megatron UL2 Pretraining and Resume Training TP=2') {
      when {
        anyOf {
          branch 'r1.20.0'
          changeRequest target: 'r1.20.0'
        }
      }
      failFast true
      steps {
        sh "python examples/nlp/language_modeling/megatron_t5_pretraining.py -cn megatron_ul2_config \
        trainer.devices=2 \
        trainer.accelerator=gpu \
        trainer.log_every_n_steps=1 \
        trainer.val_check_interval=10 \
        trainer.limit_val_batches=2 \
        trainer.accumulate_grad_batches=1 \
        trainer.max_steps=10 \
        trainer.precision=16 \
        trainer.gradient_clip_val=1.0 \
        exp_manager.exp_dir=examples/nlp/language_modeling/t5_pretrain_results \
        model.tensor_model_parallel_size=2 \
        model.seq_length=128 \
        model.encoder.num_layers=4 \
        model.encoder.hidden_size=64 \
        model.encoder.num_attention_heads=8 \
        model.encoder.activation='swiglu' \
        model.encoder.bias_activation_fusion=False \
        model.encoder.activations_checkpoint_method='block' \
        model.encoder.activations_checkpoint_num_layers=1 \
        model.encoder.transformer_block_type='normformer' \
        model.encoder.headscale=True \
        model.decoder.num_layers=4 \
        model.decoder.hidden_size=64 \
        model.decoder.num_attention_heads=8 \
        model.decoder.activation='geglu' \
        model.decoder.bias_activation_fusion=False \
        model.decoder.activations_checkpoint_method='block' \
        model.decoder.activations_checkpoint_num_layers=1 \
        model.decoder.transformer_block_type='normformer' \
        model.decoder.headscale=False \
        model.data.data_prefix=[.5,/home/TestData/nlp/megatron_t5/data/pile_val_small_bert_tokenizer_text_document,.5,/home/TestData/nlp/megatron_t5/data/pile_val_small_bert_tokenizer_text_document] \
        model.data.index_mapping_dir=examples/nlp/language_modeling/t5_index_mappings"
        sh "python examples/nlp/language_modeling/megatron_t5_pretraining.py \
        trainer.devices=2 \
        trainer.accelerator=gpu \
        trainer.log_every_n_steps=1 \
        trainer.val_check_interval=1 \
        trainer.limit_val_batches=2 \
        trainer.accumulate_grad_batches=1 \
        trainer.max_steps=10 \
        trainer.precision=16 \
        trainer.gradient_clip_val=1.0 \
        exp_manager.exp_dir=examples/nlp/language_modeling/t5_pretrain_results \
        exp_manager.resume_if_exists=True \
        model.tensor_model_parallel_size=2 \
        model.seq_length=128 \
        model.encoder.num_layers=4 \
        model.encoder.hidden_size=64 \
        model.encoder.num_attention_heads=8 \
        model.encoder.activation='swiglu' \
        model.encoder.bias_activation_fusion=False \
        model.encoder.activations_checkpoint_method='block' \
        model.encoder.activations_checkpoint_num_layers=1 \
        model.encoder.transformer_block_type='normformer' \
        model.encoder.headscale=True \
        model.decoder.num_layers=4 \
        model.decoder.hidden_size=64 \
        model.decoder.num_attention_heads=8 \
        model.decoder.activation='geglu' \
        model.decoder.bias_activation_fusion=False \
        model.decoder.activations_checkpoint_method='block' \
        model.decoder.activations_checkpoint_num_layers=1 \
        model.decoder.transformer_block_type='normformer' \
        model.decoder.headscale=False \
        model.data.data_prefix=[.5,/home/TestData/nlp/megatron_t5/data/pile_val_small_bert_tokenizer_text_document,.5,/home/TestData/nlp/megatron_t5/data/pile_val_small_bert_tokenizer_text_document] \
        model.data.index_mapping_dir=examples/nlp/language_modeling/t5_index_mappings"
        sh "rm -rf examples/nlp/language_modeling/t5_pretrain_results"
        sh "rm -rf examples/nlp/language_modeling/t5_index_mappings"
      }
    }
    stage('L2: Megatron T5 Eval') {
      when {
        anyOf {
          branch 'r1.20.0'
          changeRequest target: 'r1.20.0'
        }
      }
      failFast true
      steps{
        sh "python examples/nlp/language_modeling/megatron_t5_eval.py \
            --model_file \
            /home/TestData/nlp/megatron_t5/8m/megatron_t5_8m-refactor.nemo \
            --prompt \
            'How do I fix my GPU memory issue? I am seeing <mask> out of memory.' \
            --tensor_model_parallel_size 1"
      }
    }
    stage('L2: Megatron BART Pretraining and Resume Training, TP=2') {
      when {
        anyOf {
          branch 'r1.20.0'
          changeRequest target: 'r1.20.0'
        }
      }
      failFast true
      steps {
        sh "python examples/nlp/language_modeling/megatron_bart_pretraining.py \
        trainer.devices=2 \
        trainer.accelerator=gpu \
        trainer.log_every_n_steps=1 \
        trainer.val_check_interval=2 \
        trainer.limit_val_batches=2 \
        trainer.accumulate_grad_batches=1 \
        trainer.max_steps=3 \
        trainer.precision=16 \
        trainer.gradient_clip_val=1.0 \
        exp_manager.exp_dir=examples/nlp/language_modeling/bart_pretrain_results \
        model.tensor_model_parallel_size=2 \
        model.seq_length=128 \
        model.encoder.num_layers=4 \
        model.encoder.hidden_size=64 \
        model.encoder.num_attention_heads=8 \
        model.encoder.activation='reglu' \
        model.encoder.bias_activation_fusion=False \
        model.encoder.activations_checkpoint_method='block' \
        model.encoder.activations_checkpoint_num_layers=1 \
        model.decoder.num_layers=4 \
        model.decoder.hidden_size=64 \
        model.decoder.num_attention_heads=8 \
        model.decoder.activation='reglu' \
        model.decoder.bias_activation_fusion=False \
        model.decoder.activations_checkpoint_method='block' \
        model.decoder.activations_checkpoint_num_layers=1 \
        model.data.data_prefix='{train:[1.0,/home/TestData/nlp/megatron_t5/data/pile_val_small_bert_tokenizer_text_document],test:[/home/TestData/nlp/megatron_t5/data/pile_val_small_bert_tokenizer_text_document], validation:[/home/TestData/nlp/megatron_t5/data/pile_val_small_bert_tokenizer_text_document]}'"
        sh "python examples/nlp/language_modeling/megatron_bart_pretraining.py \
        trainer.devices=2 \
        trainer.accelerator=gpu \
        trainer.log_every_n_steps=1 \
        trainer.val_check_interval=2 \
        trainer.limit_val_batches=5 \
        trainer.accumulate_grad_batches=1 \
        trainer.max_steps=6 \
        trainer.precision=16 \
        trainer.gradient_clip_val=1.0 \
        exp_manager.exp_dir=examples/nlp/language_modeling/bart_pretrain_results \
        exp_manager.resume_if_exists=True \
        model.tensor_model_parallel_size=2 \
        model.seq_length=128 \
        model.encoder.num_layers=4 \
        model.encoder.hidden_size=64 \
        model.encoder.num_attention_heads=8 \
        model.encoder.activation='reglu' \
        model.encoder.bias_activation_fusion=False \
        model.encoder.activations_checkpoint_method='block' \
        model.encoder.activations_checkpoint_num_layers=1 \
        model.decoder.num_layers=4 \
        model.decoder.hidden_size=64 \
        model.decoder.num_attention_heads=8 \
        model.decoder.activation='reglu' \
        model.decoder.bias_activation_fusion=False \
        model.decoder.activations_checkpoint_method='block' \
        model.decoder.activations_checkpoint_num_layers=1 \
        model.data.data_prefix='{train:[1.0,/home/TestData/nlp/megatron_t5/data/pile_val_small_bert_tokenizer_text_document],test:[/home/TestData/nlp/megatron_t5/data/pile_val_small_bert_tokenizer_text_document], validation:[/home/TestData/nlp/megatron_t5/data/pile_val_small_bert_tokenizer_text_document]}'"
        sh "rm -rf examples/nlp/language_modeling/bart_pretrain_results"
      }
    }
    stage('L2: Megatron BART Pretraining and Resume Training, PP=2') {
      when {
        anyOf {
          branch 'r1.20.0'
          changeRequest target: 'r1.20.0'
        }
      }
      failFast true
      steps {
        sh "python examples/nlp/language_modeling/megatron_bart_pretraining.py \
        trainer.devices=2 \
        trainer.accelerator=gpu \
        trainer.log_every_n_steps=1 \
        trainer.val_check_interval=10 \
        trainer.limit_val_batches=2 \
        trainer.accumulate_grad_batches=1 \
        trainer.max_steps=10 \
        trainer.precision=16 \
        trainer.gradient_clip_val=1.0 \
        exp_manager.exp_dir=examples/nlp/language_modeling/bart_pretrain_results \
        model.pipeline_model_parallel_size=2 \
        model.pipeline_model_parallel_split_rank=1 \
        model.seq_length=256 \
        model.encoder.num_layers=4 \
        model.encoder.hidden_size=64 \
        model.encoder.num_attention_heads=8 \
        model.encoder.activation='geglu' \
        model.encoder.bias_activation_fusion=False \
        model.encoder.activations_checkpoint_method='block' \
        model.encoder.activations_checkpoint_num_layers=1 \
        model.decoder.num_layers=4 \
        model.decoder.hidden_size=64 \
        model.decoder.num_attention_heads=8 \
        model.decoder.activation='geglu' \
        model.decoder.bias_activation_fusion=False \
        model.decoder.activations_checkpoint_method='block' \
        model.decoder.activations_checkpoint_num_layers=1 \
        model.data.respect_document_boundaries=False \
        model.data.data_prefix=[.5,/home/TestData/nlp/megatron_t5/data/pile_val_small_bert_tokenizer_text_document,.5,/home/TestData/nlp/megatron_t5/data/pile_val_small_bert_tokenizer_text_document]"
        sh "python examples/nlp/language_modeling/megatron_bart_pretraining.py \
        trainer.devices=2 \
        trainer.accelerator=gpu \
        trainer.log_every_n_steps=1 \
        trainer.val_check_interval=1 \
        trainer.limit_val_batches=2 \
        trainer.accumulate_grad_batches=1 \
        trainer.max_steps=10 \
        trainer.precision=16 \
        trainer.gradient_clip_val=1.0 \
        exp_manager.exp_dir=examples/nlp/language_modeling/bart_pretrain_results \
        exp_manager.resume_if_exists=True \
        model.pipeline_model_parallel_size=2 \
        model.pipeline_model_parallel_split_rank=1 \
        model.seq_length=256 \
        model.encoder.num_layers=4 \
        model.encoder.hidden_size=64 \
        model.encoder.num_attention_heads=8 \
        model.encoder.activation='geglu' \
        model.encoder.bias_activation_fusion=False \
        model.encoder.activations_checkpoint_method='block' \
        model.encoder.activations_checkpoint_num_layers=1 \
        model.decoder.num_layers=4 \
        model.decoder.hidden_size=64 \
        model.decoder.num_attention_heads=8 \
        model.decoder.activation='geglu' \
        model.decoder.bias_activation_fusion=False \
        model.decoder.activations_checkpoint_method='block' \
        model.decoder.activations_checkpoint_num_layers=1 \
        model.data.respect_document_boundaries=False \
        model.data.data_prefix=[.5,/home/TestData/nlp/megatron_t5/data/pile_val_small_bert_tokenizer_text_document,.5,/home/TestData/nlp/megatron_t5/data/pile_val_small_bert_tokenizer_text_document]"
        sh "rm -rf examples/nlp/language_modeling/bart_pretrain_results"
      }
    }
    stage('L2: Megatron T5 GLUE/XNLI Finetuning') {
      when {
        anyOf {
          branch 'r1.20.0'
          changeRequest target: 'r1.20.0'
        }
      }
      failFast true
      parallel {
        // TODO(Oktai15): update it in 1.8.0 version
        stage('T5 GLUE RTE') {
          steps {
            sh "python examples/nlp/language_modeling/megatron_t5_seq2seq_finetune.py \
            trainer.devices=1 \
            trainer.accelerator=gpu \
            trainer.log_every_n_steps=1 \
            trainer.val_check_interval=1 \
            +trainer.limit_val_batches=2 \
            +trainer.limit_test_batches=2 \
            trainer.accumulate_grad_batches=1 \
            trainer.max_steps=2 \
            trainer.precision=16 \
            exp_manager.exp_dir=examples/nlp/language_modeling/t5_glue_results \
            model.restore_from_path=/home/TestData/nlp/megatron_t5/8m/megatron_t5_8m-refactor.nemo \
            model.pipeline_model_parallel_size=1 \
            model.pipeline_model_parallel_split_rank=0 \
            model.data.train_ds.task_name=rte \
            model.data.train_ds.global_batch_size=4 \
            model.data.train_ds.micro_batch_size=2 \
            model.data.validation_ds.global_batch_size=2 \
            model.data.validation_ds.micro_batch_size=2 \
            model.data.train_ds.file_path=/home/TestData/nlp/megatron_t5/data/train_ci.tsv \
            model.data.validation_ds.task_name=rte \
            model.data.validation_ds.file_path=/home/TestData/nlp/megatron_t5/data/dev_ci.tsv \
            "
            sh "rm -rf examples/nlp/language_modeling/t5_glue_results"
          }
        }
        stage('T5 GLUE XNLI') {
          steps {
            sh "python examples/nlp/language_modeling/megatron_t5_seq2seq_finetune.py \
            -cn megatron_t5_config_finetune_glue_xnli \
            trainer.devices=1 \
            trainer.accelerator=gpu \
            trainer.log_every_n_steps=1 \
            trainer.val_check_interval=1 \
            +trainer.limit_val_batches=2 \
            +trainer.limit_test_batches=2 \
            trainer.accumulate_grad_batches=1 \
            trainer.max_steps=2 \
            trainer.precision=16 \
            exp_manager.exp_dir=examples/nlp/language_modeling/t5_xnli_results \
            model.restore_from_path=/home/TestData/nlp/megatron_t5/8m/megatron_t5_8m-refactor.nemo \
            model.pipeline_model_parallel_size=1 \
            model.pipeline_model_parallel_split_rank=0 \
            model.data.train_ds.global_batch_size=4 \
            model.data.train_ds.micro_batch_size=2 \
            model.data.validation_ds.global_batch_size=2 \
            model.data.validation_ds.micro_batch_size=2 \
            model.data.test_ds.global_batch_size=2 \
            model.data.test_ds.micro_batch_size=2 \
            model.data.train_ds.task_name=rte \
            model.data.train_ds.file_path=/home/TestData/nlp/megatron_t5/data/train_ci.tsv \
            model.data.validation_ds.task_name=xnli \
            model.data.validation_ds.file_path=/home/TestData/nlp/megatron_t5/data/xnli_dev_ci.tsv \
            model.data.test_ds.task_name=xnli \
            model.data.test_ds.file_path=/home/TestData/nlp/megatron_t5/data/xnli_dev_ci.tsv \
            "
            sh "rm -rf examples/nlp/language_modeling/t5_xnli_results"
          }
        }
      }
    }

    stage('L2: Megatron T5 PEFT Lora TP=2') {
      when {
        anyOf {
          branch 'main'
          changeRequest target: 'main'
        }
      }
      failFast true
      steps {
        sh "rm -rf /home/TestData/nlp/t5_lora_tuning_tp2"
        sh "python examples/nlp/language_modeling/tuning/megatron_t5_peft_tuning.py \
        trainer.devices=2 \
        trainer.log_every_n_steps=1 \
        trainer.max_epochs=9999 \
        trainer.max_steps=3 \
        trainer.val_check_interval=3 \
        ++trainer.limit_val_batches=2 \
        trainer.precision=16 \
        exp_manager.exp_dir=/home/TestData/nlp/t5_lora_tuning_tp2 \
        model.pipeline_model_parallel_size=1 \
        model.tensor_model_parallel_size=2 \
        model.restore_from_path=/home/TestData/nlp/megatron_t5/8m/megatron_t5_8m_tp2.nemo \
        model.peft.peft_scheme='lora' \
        model.answer_only_loss=True \
        model.micro_batch_size=1 \
        model.global_batch_size=1 \
        model.data.train_ds.file_names=[/home/TestData/nlp/megatron_sft/quarel.jsonl] \
        model.data.train_ds.concat_sampling_probabilities=[1.0] \
        model.data.train_ds.num_workers=0 \
        model.data.validation_ds.num_workers=0 \
        model.data.validation_ds.file_names=[/home/TestData/nlp/megatron_sft/quarel.jsonl] \
        model.data.validation_ds.names=[quarel]"
        sh "python examples/nlp/language_modeling/tuning/megatron_t5_peft_eval.py \
        model.restore_from_path=/home/TestData/nlp/megatron_t5/8m/megatron_t5_8m_tp2.nemo \
        model.peft.restore_from_path=/home/TestData/nlp/t5_lora_tuning_tp2/megatron_t5_peft_lora_tuning/checkpoints/megatron_t5_peft_lora_tuning.nemo \
        model.peft.restore_from_ckpt_name=null \
        model.peft.restore_from_hparams_path=null \
        model.tensor_model_parallel_size=2 \
        trainer.devices=2 \
        model.data.test_ds.file_names=[/home/TestData/nlp/megatron_sft/quarel_4.jsonl] \
        model.data.test_ds.names=['quarel4'] \
        model.global_batch_size=2 \
        model.micro_batch_size=1 \
        model.data.test_ds.tokens_to_generate=10 \
        model.data.test_ds.write_predictions_to_file=True \
        model.data.test_ds.output_file_path_prefix='/home/TestData/nlp/t5_lora_tuning_tp2/out' \
        inference.greedy=True \
        inference.repetition_penalty=1.0 \
        inference.outfile_path='/home/TestData/nlp/t5_lora_tuning_tp2/out.jsonl'"
        sh "rm -rf /home/TestData/nlp/t5_lora_tuning_tp2"
      }
    }


    stage('L2: Megatron Mock Data Generation') {
      when {
        anyOf {
          branch 'r1.20.0'
          changeRequest target: 'r1.20.0'
        }
      }
      failFast true
      parallel {
        stage('MockGPTDataset') {
          steps {
            sh "python examples/nlp/language_modeling/megatron_gpt_pretraining.py \
            trainer.max_steps=10 \
            trainer.limit_val_batches=7 \
            trainer.val_check_interval=10 \
            exp_manager.exp_dir=examples/nlp/language_modeling/gpt_pretrain_results \
            model.data.data_impl=mock \
            model.data.data_prefix=[] \
            "
            sh "rm -rf examples/nlp/language_modeling/gpt_pretrain_results"
          }
        }
        stage('MockT5Dataset') {
          steps {
            sh "python examples/nlp/language_modeling/megatron_t5_pretraining.py \
            trainer.max_steps=10 \
            trainer.limit_val_batches=3 \
            trainer.val_check_interval=10 \
            exp_manager.exp_dir=examples/nlp/language_modeling/t5_pretrain_results \
            model.data.data_impl=mock \
            model.data.data_prefix=[] \
            "
            sh "rm -rf examples/nlp/language_modeling/t5_pretrain_results"
          }
        }
      }
    }
    stage('L2: TTS Fast dev runs 1') {
      when {
        anyOf {
          branch 'r1.20.0'
          changeRequest target: 'r1.20.0'
        }
      }
      parallel {
        stage('Tacotron 2') {
          steps {
            sh 'python examples/tts/tacotron2.py \
            train_dataset=/home/TestData/an4_dataset/an4_train.json \
            validation_datasets=/home/TestData/an4_dataset/an4_val.json \
            trainer.devices=[0] \
            trainer.accelerator="gpu" \
            +trainer.limit_train_batches=1 +trainer.limit_val_batches=1 trainer.max_epochs=1 \
            trainer.strategy=auto \
            model.decoder.decoder_rnn_dim=256 \
            model.decoder.attention_rnn_dim=1024 \
            model.decoder.prenet_dim=128 \
            model.postnet.postnet_n_convolutions=3 \
            model.train_ds.dataloader_params.batch_size=4 \
            model.train_ds.dataloader_params.num_workers=0 \
            model.validation_ds.dataloader_params.batch_size=4 \
            model.validation_ds.dataloader_params.num_workers=0 \
            ~model.text_normalizer \
            ~model.text_normalizer_call_kwargs \
            ~trainer.check_val_every_n_epoch \
            '
          }
        }
        stage('WaveGlow') {
          steps {
            sh 'python examples/tts/waveglow.py \
            train_dataset=/home/TestData/an4_dataset/an4_train.json \
            validation_datasets=/home/TestData/an4_dataset/an4_val.json \
            trainer.devices="[0]" \
            +trainer.limit_train_batches=1 +trainer.limit_val_batches=1 trainer.max_epochs=1 \
            trainer.strategy=auto \
            model.train_ds.dataloader_params.batch_size=4 \
            model.train_ds.dataloader_params.num_workers=0 \
            model.validation_ds.dataloader_params.batch_size=4 \
            model.validation_ds.dataloader_params.num_workers=0 \
            model.waveglow.n_flows=4 \
            model.waveglow.n_wn_layers=2 \
            model.waveglow.n_wn_channels=32 \
            ~trainer.check_val_every_n_epoch'
          }
        }
        stage('FastPitch') {
          steps {
            sh 'python examples/tts/fastpitch.py \
            --config-name fastpitch_align_v1.05 \
            train_dataset=/home/TestData/an4_dataset/an4_train.json \
            validation_datasets=/home/TestData/an4_dataset/an4_val.json \
            sup_data_path=/home/TestData/an4_dataset/beta_priors \
            trainer.devices="[0]" \
            +trainer.limit_train_batches=1 \
            +trainer.limit_val_batches=1 \
            trainer.max_epochs=1 \
            trainer.strategy=auto \
            model.pitch_mean=212.35873413085938 \
            model.pitch_std=68.52806091308594 \
            model.train_ds.dataloader_params.batch_size=4 \
            model.train_ds.dataloader_params.num_workers=0 \
            model.validation_ds.dataloader_params.batch_size=4 \
            model.validation_ds.dataloader_params.num_workers=0 \
            model.symbols_embedding_dim=64 \
            model.input_fft.d_inner=384 \
            model.input_fft.n_layer=2 \
            model.output_fft.d_inner=384 \
            model.output_fft.n_layer=2 \
            ~trainer.check_val_every_n_epoch \
            ~model.text_normalizer \
            ~model.text_normalizer_call_kwargs'
          }
        }
        stage('RADTTS') {
          steps {
            sh 'python examples/tts/radtts.py \
            train_dataset=/home/TestData/an4_dataset/an4_train.json \
            validation_datasets=/home/TestData/an4_dataset/an4_val.json \
            sup_data_path=/home/TestData/an4_dataset/radtts_beta_priors \
            trainer.devices="[0]" \
            +trainer.limit_train_batches=1 \
            +trainer.limit_val_batches=1 \
            trainer.max_epochs=1 \
            trainer.strategy=auto \
            model.pitch_mean=212.35873413085938 \
            model.pitch_std=68.52806091308594 \
            model.train_ds.dataloader_params.batch_size=4 \
            model.train_ds.dataloader_params.num_workers=0 \
            model.validation_ds.dataloader_params.batch_size=4 \
            model.validation_ds.dataloader_params.num_workers=0 \
            export_dir=/home/TestData/radtts_test \
            model.optim.lr=0.0001 \
            model.modelConfig.decoder_use_partial_padding=True \
            ~trainer.check_val_every_n_epoch \
            ~model.text_normalizer \
            ~model.text_normalizer_call_kwargs'
          }
        }
        stage('Mixer-TTS') {
          steps {
            sh 'python examples/tts/mixer_tts.py \
            train_dataset=/home/TestData/an4_dataset/an4_train.json \
            validation_datasets=/home/TestData/an4_dataset/an4_val.json \
            sup_data_path=/home/TestData/an4_dataset/sup_data \
            trainer.devices="[0]" \
            +trainer.limit_train_batches=1 \
            +trainer.limit_val_batches=1 \
            trainer.max_epochs=1 \
            trainer.strategy=auto \
            model.pitch_mean=212.35873413085938 \
            model.pitch_std=68.52806091308594 \
            model.train_ds.dataloader_params.batch_size=4 \
            model.train_ds.dataloader_params.num_workers=0 \
            model.validation_ds.dataloader_params.batch_size=4 \
            model.validation_ds.dataloader_params.num_workers=0 \
            ~trainer.check_val_every_n_epoch \
            ~model.text_normalizer \
            ~model.text_normalizer_call_kwargs'
          }
        }
        stage('Hifigan') {
          steps {
            sh 'python examples/tts/hifigan.py \
            train_dataset=/home/TestData/an4_dataset/an4_train.json \
            validation_datasets=/home/TestData/an4_dataset/an4_val.json \
            trainer.devices="[0]" \
            +trainer.limit_train_batches=1 \
            +trainer.limit_val_batches=1 \
            +trainer.max_epochs=1 \
            trainer.strategy=auto \
            model.train_ds.dataloader_params.batch_size=4 \
            model.train_ds.dataloader_params.num_workers=0 \
            model.validation_ds.dataloader_params.batch_size=4 \
            model.validation_ds.dataloader_params.num_workers=0 \
            model.generator.upsample_initial_channel=64 \
            +model.debug=true \
            ~trainer.check_val_every_n_epoch'
          }
        }
      }
    }

    stage('L??: Speech Checkpoints tests') {
      when {
        anyOf {
          branch 'r1.20.0'
          changeRequest target: 'r1.20.0'
        }
      }
      failFast true
      steps {
        sh 'CUDA_VISIBLE_DEVICES=0 python examples/asr/speech_to_text_eval.py \
            pretrained_name=QuartzNet15x5Base-En  \
            dataset_manifest=/home/TestData/librispeech/librivox-dev-other.json \
            batch_size=64 \
            tolerance=0.1012'
        sh 'rm -f examples/asr/evaluation_transcripts.json'
      }
    }
  }

  post {
    always {
      sh 'chmod -R 777 .'
      cleanWs()
    }
  }
}<|MERGE_RESOLUTION|>--- conflicted
+++ resolved
@@ -712,7 +712,6 @@
 
       }
     }
-<<<<<<< HEAD
     // commented out temporarily to save time on github ci
     //stage('L2: Megatron T5 Adapter PP=2') {
     //  when {
@@ -982,9 +981,6 @@
     //    }
     //  }
     //}
-=======
-
->>>>>>> dbe4542f
     stage('L2: Speech Transcription') {
       when {
         anyOf {
@@ -3433,7 +3429,6 @@
       }
     }
     stage('L2: Megatron GPT with Rope Pretraining and Resume Training TP=2') {
-<<<<<<< HEAD
       when {
         anyOf {
           branch 'r1.20.0'
@@ -3478,52 +3473,6 @@
         model.activations_checkpoint_num_layers=1 \
         model.data.data_prefix=[.5,/home/TestData/nlp/megatron_gpt/data/gpt/simple_wiki_gpt_preproc_text_document,.5,/home/TestData/nlp/megatron_gpt/data/gpt/simple_wiki_gpt_preproc_text_document] \
         model.data.index_mapping_dir=examples/nlp/language_modeling/gpt_index_mappings"
-=======
-     when {
-       anyOf {
-         branch 'main'
-         changeRequest target: 'main'
-       }
-     }
-     failFast true
-     steps {
-       sh "python examples/nlp/language_modeling/megatron_gpt_pretraining.py \
-       trainer.devices=2 \
-       trainer.accelerator=gpu \
-       trainer.log_every_n_steps=1 \
-       trainer.val_check_interval=2 \
-       trainer.limit_val_batches=2 \
-       trainer.accumulate_grad_batches=1 \
-       trainer.max_steps=3 \
-       trainer.precision=16 \
-       trainer.gradient_clip_val=1.0 \
-       exp_manager.exp_dir=examples/nlp/language_modeling/gpt_pretrain_results \
-       model.tensor_model_parallel_size=2 \
-       model.optim.name=fused_adam \
-       model.optim.lr=2e-4 \
-       model.optim.sched.warmup_steps=1 \
-       model.optim.sched.constant_steps=1 \
-       model.optim.sched.min_lr=8e-5 \
-       model.max_position_embeddings=128 \
-       model.encoder_seq_length=128 \
-       model.data.seq_length=128 \
-       model.position_embedding_type=rope \
-       model.rotary_percentage=0.5 \
-       model.normalization=rmsnorm \
-       model.bias=False \
-       model.bias_activation_fusion=False \
-       model.bias_dropout_add_fusion=False \
-       model.tokenizer.vocab_file=/home/TestData/nlp/megatron_gpt/data/gpt/vocab.json \
-       model.tokenizer.merge_file=/home/TestData/nlp/megatron_gpt/data/gpt/merges.txt \
-       model.num_layers=8 \
-       model.hidden_size=256 \
-       model.num_attention_heads=8 \
-       model.activations_checkpoint_method='block' \
-       model.activations_checkpoint_granularity='full' \
-       model.activations_checkpoint_num_layers=1 \
-       model.data.data_prefix=[.5,/home/TestData/nlp/megatron_gpt/data/gpt/simple_wiki_gpt_preproc_text_document,.5,/home/TestData/nlp/megatron_gpt/data/gpt/simple_wiki_gpt_preproc_text_document] \
-       model.data.index_mapping_dir=examples/nlp/language_modeling/gpt_index_mappings"
->>>>>>> dbe4542f
         // commented out to save time on github ci @adithyare
         //sh "python examples/nlp/language_modeling/megatron_gpt_pretraining.py \
         //trainer.devices=2 \
@@ -3562,9 +3511,8 @@
         //model.activations_checkpoint_num_layers=1 \
         //model.data.data_prefix=[.5,/home/TestData/nlp/megatron_gpt/data/gpt/simple_wiki_gpt_preproc_text_document,.5,/home/TestData/nlp/megatron_gpt/data/gpt/simple_wiki_gpt_preproc_text_document] \
         //model.data.index_mapping_dir=examples/nlp/language_modeling/gpt_index_mappings"
-<<<<<<< HEAD
-        sh "rm -rf examples/nlp/language_modeling/gpt_pretrain_results"
-        sh "rm -rf examples/nlp/language_modeling/gpt_index_mappings"
+       sh "rm -rf examples/nlp/language_modeling/gpt_pretrain_results"
+       sh "rm -rf examples/nlp/language_modeling/gpt_index_mappings"
       }
     }
     stage('L2: Megatron GPT with Rope Pretraining using Flash Attention and Resume Training TP=2') {
@@ -3654,104 +3602,8 @@
         //model.use_flash_attention=True"
         sh "rm -rf examples/nlp/language_modeling/gpt_pretrain_results"
         sh "rm -rf examples/nlp/language_modeling/gpt_index_mappings"
-=======
-       sh "rm -rf examples/nlp/language_modeling/gpt_pretrain_results"
-       sh "rm -rf examples/nlp/language_modeling/gpt_index_mappings"
->>>>>>> dbe4542f
-      }
-     }
-
-    // This test requires Ampere but some of the test GPUs are Volta
-    // Need to add a check for compute capability before uncommenting this test
-    // stage('L2: Megatron GPT with Rope Pretraining using Flash Attention and Resume Training TP=2') {
-    //   when {
-    //     anyOf {
-    //       branch 'main'
-    //       changeRequest target: 'main'
-    //     }
-    //   }
-    //   failFast true
-    //   steps {
-    //     sh "python examples/nlp/language_modeling/megatron_gpt_pretraining.py \
-    //     trainer.devices=2 \
-    //     trainer.accelerator=gpu \
-    //     trainer.log_every_n_steps=1 \
-    //     trainer.val_check_interval=2 \
-    //     trainer.limit_val_batches=2 \
-    //     trainer.accumulate_grad_batches=1 \
-    //     trainer.max_steps=3 \
-    //     trainer.precision=16 \
-    //     trainer.gradient_clip_val=1.0 \
-    //     exp_manager.exp_dir=examples/nlp/language_modeling/gpt_pretrain_results \
-    //     model.tensor_model_parallel_size=2 \
-    //     model.optim.name=fused_adam \
-    //     model.optim.lr=2e-4 \
-    //     model.optim.sched.warmup_steps=1 \
-    //     model.optim.sched.constant_steps=1 \
-    //     model.optim.sched.min_lr=8e-5 \
-    //     model.max_position_embeddings=128 \
-    //     model.encoder_seq_length=128 \
-    //     model.data.seq_length=128 \
-    //     model.position_embedding_type=rope \
-    //     model.rotary_percentage=0.5 \
-    //     model.normalization=rmsnorm \
-    //     model.bias=False \
-    //     model.bias_activation_fusion=False \
-    //     model.bias_dropout_add_fusion=False \
-    //     model.tokenizer.vocab_file=/home/TestData/nlp/megatron_gpt/data/gpt/vocab.json \
-    //     model.tokenizer.merge_file=/home/TestData/nlp/megatron_gpt/data/gpt/merges.txt \
-    //     model.num_layers=8 \
-    //     model.hidden_size=256 \
-    //     model.num_attention_heads=8 \
-    //     model.activations_checkpoint_method='block' \
-    //     model.activations_checkpoint_granularity='full' \
-    //     model.activations_checkpoint_num_layers=1 \
-    //     model.data.data_prefix=[.5,/home/TestData/nlp/megatron_gpt/data/gpt/simple_wiki_gpt_preproc_text_document,.5,/home/TestData/nlp/megatron_gpt/data/gpt/simple_wiki_gpt_preproc_text_document] \
-    //     model.data.index_mapping_dir=examples/nlp/language_modeling/gpt_index_mappings \
-    //     model.use_flash_attention=True "
-    //     // commented out to save time on github ci @adithyare
-    //     //sh "python examples/nlp/language_modeling/megatron_gpt_pretraining.py \
-    //     //trainer.devices=2 \
-    //     //trainer.accelerator=gpu \
-    //     //trainer.log_every_n_steps=1 \
-    //     //trainer.val_check_interval=2 \
-    //     //trainer.limit_val_batches=1 \
-    //     //trainer.accumulate_grad_batches=1 \
-    //     //trainer.max_steps=6 \
-    //     //trainer.precision=16 \
-    //     //trainer.gradient_clip_val=1.0 \
-    //     //exp_manager.exp_dir=examples/nlp/language_modeling/gpt_pretrain_results \
-    //     //exp_manager.resume_if_exists=True \
-    //     //model.tensor_model_parallel_size=2 \
-    //     //model.optim.name=fused_adam \
-    //     //model.optim.lr=2e-4 \
-    //     //model.optim.sched.warmup_steps=2 \
-    //     //model.optim.sched.constant_steps=2 \
-    //     //model.optim.sched.min_lr=8e-5 \
-    //     //model.max_position_embeddings=128 \
-    //     //model.encoder_seq_length=128 \
-    //     //model.data.seq_length=128 \
-    //     //model.position_embedding_type=rope \
-    //     //model.rotary_percentage=0.5 \
-    //     //model.normalization=rmsnorm \
-    //     //model.bias=False \
-    //     //model.bias_activation_fusion=False \
-    //     //model.bias_dropout_add_fusion=False \
-    //     //model.tokenizer.vocab_file=/home/TestData/nlp/megatron_gpt/data/gpt/vocab.json \
-    //     //model.tokenizer.merge_file=/home/TestData/nlp/megatron_gpt/data/gpt/merges.txt \
-    //     //model.num_layers=8 \
-    //     //model.hidden_size=256 \
-    //     //model.num_attention_heads=8 \
-    //     //model.activations_checkpoint_method='block' \
-    //     //model.activations_checkpoint_granularity='full' \
-    //     //model.activations_checkpoint_num_layers=1 \
-    //     //model.data.data_prefix=[.5,/home/TestData/nlp/megatron_gpt/data/gpt/simple_wiki_gpt_preproc_text_document,.5,/home/TestData/nlp/megatron_gpt/data/gpt/simple_wiki_gpt_preproc_text_document] \
-    //     //model.data.index_mapping_dir=examples/nlp/language_modeling/gpt_index_mappings \
-    //     //model.use_flash_attention=True"
-    //     sh "rm -rf examples/nlp/language_modeling/gpt_pretrain_results"
-    //     sh "rm -rf examples/nlp/language_modeling/gpt_index_mappings"
-    //   }
-    // }
+      }
+    }
     stage('L2: Megatron GPT with ALiBi Pretraining and Resume Training TP=2') {
       when {
         anyOf {
@@ -4260,7 +4112,6 @@
             rm -rf examples/nlp/language_modeling/out.jsonl"
       }
     }
-<<<<<<< HEAD
     // commented out to save time we are testing tp>1 and pp>1 anyway. @adithyare
     //stage('L2: Megatron GPT Prompt Tuning TP1 PP1') {
     //  when {
@@ -4383,8 +4234,6 @@
          }
        }
      }
-=======
->>>>>>> dbe4542f
 
     // TODO: Add this test back. Test was failing on CI machines due to HW error
     // stage('L2: Megatron GPT Convert from Megatron-LM checkpoing and Eval') {
@@ -4864,7 +4713,6 @@
       }
     }
 
-<<<<<<< HEAD
     // commented out to save time in github ci, we have tp>1 and pp>1 tests anyway @adithyare
     //stage('L2: Megatron T5 Prompt Learning TP1 PP1') {
     //  when {
@@ -4996,8 +4844,6 @@
     //   }
     // }
 
-=======
->>>>>>> dbe4542f
     stage('L2: Megatron UL2 Pretraining and Resume Training TP=2') {
       when {
         anyOf {
