--- conflicted
+++ resolved
@@ -3,34 +3,22 @@
   {
    "cell_type": "markdown",
    "source": [
-    "Currently, this notebook must be run in a NeMo container.\n",
-    "An example command to launch the container:\n",
-    "```bash\n",
-    "docker run --gpus all -it --rm -v <your_nemo_dir>:/NeMo --shm-size=8g -p 8888:8888 -p 6006:6006 --ulimit memlock=-1 --ulimit stack=67108864 <your_nemo_container>\n",
-    "```"
-   ],
-   "metadata": {
-    "collapsed": false
-   }
-  },
-  {
-   "cell_type": "code",
-   "execution_count": null,
-   "outputs": [],
-   "source": [
-<<<<<<< HEAD
     "BRANCH='r1.20.0'\n",
     "import os\n",
     "import wget"
    ]
-=======
+  },
+  {
+   "cell_type": "code",
+   "execution_count": null,
+   "outputs": [],
+   "source": [
     "# Update megatron version to the newest.\n",
     "!cd /workspace && python -m pip install -e git+https://github.com/NVIDIA/Megatron-LM#egg=megatron-core"
    ],
    "metadata": {
     "collapsed": false
    }
->>>>>>> dbe4542f
   },
   {
    "cell_type": "code",
