{
  "cells": [
    {
      "cell_type": "code",
      "execution_count": null,
      "metadata": {
        "id": "SUOXg71A3w78"
      },
      "outputs": [],
      "source": [
        "\"\"\"\n",
        "You can run either this notebook locally (if you have all the dependencies and a GPU) or on Google Colab.\n",
        "\n",
        "Instructions for setting up Colab are as follows:\n",
        "1. Open a new Python 3 notebook.\n",
        "2. Import this notebook from GitHub (File -> Upload Notebook -> \"GITHUB\" tab -> copy/paste GitHub URL)\n",
        "3. Connect to an instance with a GPU (Runtime -> Change runtime type -> select \"GPU\" for hardware accelerator)\n",
        "4. Run this cell to set up dependencies.\n",
        "5. Restart the runtime (Runtime -> Restart Runtime) for any upgraded packages to take effect\n",
        "\n",
        "\n",
        "NOTE: User is responsible for checking the content of datasets and the applicable licenses and determining if suitable for the intended use.\n",
        "\"\"\"\n",
        "# If you're using Google Colab and not running locally, run this cell.\n",
        "import os\n",
        "\n",
        "# Install dependencies\n",
        "!pip install wget\n",
        "!apt-get install sox libsndfile1 ffmpeg\n",
        "!pip install text-unidecode\n",
        "!pip install matplotlib>=3.3.2\n",
        "\n",
        "## Install NeMo\n",
        "BRANCH = 'r1.21.0'\n",
        "!python -m pip install git+https://github.com/NVIDIA/NeMo.git@$BRANCH#egg=nemo_toolkit[all]\n",
        "\n",
        "## Grab the config we'll use in this example\n",
        "!mkdir configs\n",
        "!wget -P configs/ https://raw.githubusercontent.com/NVIDIA/NeMo/$BRANCH/examples/asr/conf/contextnet_rnnt/contextnet_rnnt.yaml\n"
      ]
    },
    {
      "cell_type": "code",
      "execution_count": null,
      "metadata": {
        "id": "uj-UnhKk47oW"
      },
      "outputs": [],
      "source": [
        "# In a conda environment, you would use the following command\n",
        "# Update Numba to > 0.53\n",
        "# conda install -c conda-forge numba\n",
        "# or\n",
        "# conda update -c conda-forge numba\n",
        "\n",
        "# For pip based environments,\n",
        "# Update Numba to > 0.53\n",
        "!pip install --upgrade numba"
      ]
    },
    {
      "cell_type": "markdown",
      "metadata": {
        "id": "RGNuJWr66C38"
      },
      "source": [
        "# Automatic Speech Recognition with Transducer Models\n",
        "\n",
        "This notebook is a basic tutorial for creating a Transducer ASR model and then training it on a small dataset (AN4). It includes discussion relevant to reducing memory issues when training such models and demonstrates how to change the decoding strategy after training. Finally, it also provides a brief glimpse of extracting alignment information from a trained Transducer model.\n",
        "\n",
        "As we will see in this tutorial, apart from the differences in the config and the class used to instantiate the model, nearly all steps are precisely similar to any CTC-based model training. Many concepts such as data loader setup, optimization setup, pre-trained checkpoint weight loading will be nearly identical between CTC and Transducer models.\n",
        "\n",
        "In essence, NeMo makes it seamless to take a config for a CTC ASR model, add in a few components related to Transducers (often without any modifications) and use a different class to instantiate a Transducer model!\n",
        "\n",
        "--------\n",
        "\n",
        "**Note**: It is assumed that the previous tutorial - \"Intro-to-Transducers\" has been reviewed, and there is some familiarity with the config components of transducer models.\n"
      ]
    },
    {
      "cell_type": "markdown",
      "metadata": {
        "id": "eAqCcJ-T6C6k"
      },
      "source": [
        "# Preparing the dataset\n",
        "\n",
        "In this tutorial, we will be utilizing the `AN4`dataset - also known as the Alphanumeric dataset, which was collected and published by Carnegie Mellon University. It consists of recordings of people spelling out addresses, names, telephone numbers, etc., one letter or number at a time and their corresponding transcripts. We choose to use AN4 for this tutorial because it is relatively small, with 948 training and 130 test utterances, and so it trains quickly.\n",
        "\n",
        "Let's first download the preparation script from NeMo's scripts directory -"
      ]
    },
    {
      "cell_type": "code",
      "execution_count": null,
      "metadata": {
        "id": "pu4n4GkjAo9i"
      },
      "outputs": [],
      "source": [
        "import os\n",
        "\n",
        "if not os.path.exists(\"scripts/\"):\n",
        "  os.makedirs(\"scripts\")\n",
        "\n",
        "if not os.path.exists(\"scripts/process_an4_data.py\"):\n",
        "  !wget -P scripts/ https://raw.githubusercontent.com/NVIDIA/NeMo/$BRANCH/scripts/dataset_processing/process_an4_data.py"
      ]
    },
    {
      "cell_type": "markdown",
      "metadata": {
        "id": "_QGyusFJBUqH"
      },
      "source": [
        "------\n",
        "\n",
        "Download and prepare the two subsets of `AN 4`"
      ]
    },
    {
      "cell_type": "code",
      "execution_count": null,
      "metadata": {
        "id": "yV1rJcH6ApDo"
      },
      "outputs": [],
      "source": [
        "import wget\n",
        "import tarfile\n",
        "import subprocess\n",
        "import glob\n",
        "\n",
        "data_dir = \"datasets\"\n",
        "\n",
        "if not os.path.exists(data_dir):\n",
        "  os.makedirs(data_dir)\n",
        "\n",
        "# Download the dataset. This will take a few moments...\n",
        "print(\"******\")\n",
        "if not os.path.exists(data_dir + '/an4_sphere.tar.gz'):\n",
        "    an4_url = 'https://dldata-public.s3.us-east-2.amazonaws.com/an4_sphere.tar.gz'\n",
        "    an4_path = wget.download(an4_url, data_dir)\n",
        "    print(f\"Dataset downloaded at: {an4_path}\")\n",
        "else:\n",
        "    print(\"Tarfile already exists.\")\n",
        "    an4_path = data_dir + '/an4_sphere.tar.gz'\n",
        "\n",
        "\n",
        "if not os.path.exists(data_dir + '/an4/'):\n",
        "    # Untar and convert .sph to .wav (using sox)\n",
        "    tar = tarfile.open(an4_path)\n",
        "    tar.extractall(path=data_dir)\n",
        "\n",
        "    print(\"Converting .sph to .wav...\")\n",
        "    sph_list = glob.glob(data_dir + '/an4/**/*.sph', recursive=True)\n",
        "    for sph_path in sph_list:\n",
        "        wav_path = sph_path[:-4] + '.wav'\n",
        "        cmd = [\"sox\", sph_path, wav_path]\n",
        "        subprocess.run(cmd)\n",
        "\n",
        "print(\"Finished conversion.\\n******\")"
      ]
    },
    {
      "cell_type": "code",
      "execution_count": null,
      "metadata": {
        "id": "q2OVIxAXfTu_"
      },
      "outputs": [],
      "source": [
        "# --- Building Manifest Files --- #\n",
        "import json\n",
        "import librosa\n",
        "\n",
        "# Function to build a manifest\n",
        "def build_manifest(transcripts_path, manifest_path, wav_path):\n",
        "    with open(transcripts_path, 'r') as fin:\n",
        "        with open(manifest_path, 'w') as fout:\n",
        "            for line in fin:\n",
        "                # Lines look like this:\n",
        "                # <s> transcript </s> (fileID)\n",
        "                transcript = line[: line.find('(')-1].lower()\n",
        "                transcript = transcript.replace('<s>', '').replace('</s>', '')\n",
        "                transcript = transcript.strip()\n",
        "\n",
        "                file_id = line[line.find('(')+1 : -2]  # e.g. \"cen4-fash-b\"\n",
        "                audio_path = os.path.join(\n",
        "                    data_dir, wav_path,\n",
        "                    file_id[file_id.find('-')+1 : file_id.rfind('-')],\n",
        "                    file_id + '.wav')\n",
        "\n",
        "                duration = librosa.core.get_duration(path=audio_path)\n",
        "\n",
        "                # Write the metadata to the manifest\n",
        "                metadata = {\n",
        "                    \"audio_filepath\": audio_path,\n",
        "                    \"duration\": duration,\n",
        "                    \"text\": transcript\n",
        "                }\n",
        "                json.dump(metadata, fout)\n",
        "                fout.write('\\n')\n",
        "\n",
        "# Building Manifests\n",
        "print(\"******\")\n",
        "train_transcripts = os.path.join(data_dir, 'an4/etc/an4_train.transcription')\n",
        "train_manifest = os.path.join(data_dir, 'an4/train_manifest.json')\n",
        "if not os.path.isfile(train_manifest):\n",
        "    build_manifest(train_transcripts, train_manifest, 'an4/wav/an4_clstk')\n",
        "    print(\"Training manifest created.\")\n",
        "\n",
        "test_transcripts = os.path.join(data_dir, 'an4/etc/an4_test.transcription')\n",
        "test_manifest = os.path.join(data_dir, 'an4/test_manifest.json')\n",
        "if not os.path.isfile(test_manifest):\n",
        "    build_manifest(test_transcripts, test_manifest, 'an4/wav/an4test_clstk')\n",
        "    print(\"Test manifest created.\")\n",
        "print(\"***Done***\")\n",
        "# Manifest filepaths\n",
        "TRAIN_MANIFEST = train_manifest\n",
        "TEST_MANIFEST = test_manifest"
      ]
    },
    {
      "cell_type": "markdown",
      "metadata": {
        "id": "2sSycX_VJsCI"
      },
      "source": [
        "## Preparing the tokenizer\n",
        "\n",
        "Now that we have a dataset ready, we need to decide whether to use a character-based model or a sub-word-based model. For completeness' sake, we will use a tokenizer based model so that we can leverage a modern encoder architecture like ContextNet or Conformer-T."
      ]
    },
    {
      "cell_type": "code",
      "execution_count": null,
      "metadata": {
        "id": "i2hD4LkoJvrx"
      },
      "outputs": [],
      "source": [
        "if not os.path.exists(\"scripts/process_asr_text_tokenizer.py\"):\n",
        "  !wget -P scripts/ https://raw.githubusercontent.com/NVIDIA/NeMo/$BRANCH/scripts/tokenizers/process_asr_text_tokenizer.py"
      ]
    },
    {
      "cell_type": "markdown",
      "metadata": {
        "id": "dQdeiafdKE4A"
      },
      "source": [
        "-----\n",
        "\n",
        "Since the dataset is tiny, we can use a small SentencePiece based tokenizer. We always delete the tokenizer directory so any changes to the manifest files are always replicated in the tokenizer."
      ]
    },
    {
      "cell_type": "code",
      "execution_count": null,
      "metadata": {
        "id": "i6Jzpt6UJvuI"
      },
      "outputs": [],
      "source": [
        "VOCAB_SIZE = 32  # can be any value above 29\n",
        "TOKENIZER_TYPE = \"spe\"  # can be wpe or spe\n",
        "SPE_TYPE = \"unigram\"  # can be bpe or unigram\n",
        "\n",
        "# ------------------------------------------------------------------- #\n",
        "!rm -r tokenizers/\n",
        "\n",
        "if not os.path.exists(\"tokenizers\"):\n",
        "  os.makedirs(\"tokenizers\")\n",
        "\n",
        "!python scripts/process_asr_text_tokenizer.py \\\n",
        "   --manifest=$TRAIN_MANIFEST \\\n",
        "   --data_root=\"tokenizers\" \\\n",
        "   --tokenizer=$TOKENIZER_TYPE \\\n",
        "   --spe_type=$SPE_TYPE \\\n",
        "   --no_lower_case \\\n",
        "   --log \\\n",
        "   --vocab_size=$VOCAB_SIZE"
      ]
    },
    {
      "cell_type": "code",
      "execution_count": null,
      "metadata": {
        "id": "JHDZswN6LIBJ"
      },
      "outputs": [],
      "source": [
        "# Tokenizer path\n",
        "if TOKENIZER_TYPE == 'spe':\n",
        "  TOKENIZER = os.path.join(\"tokenizers\", f\"tokenizer_spe_{SPE_TYPE}_v{VOCAB_SIZE}\")\n",
        "  TOKENIZER_TYPE_CFG = \"bpe\"\n",
        "else:\n",
        "  TOKENIZER = os.path.join(\"tokenizers\", f\"tokenizer_wpe_v{VOCAB_SIZE}\")\n",
        "  TOKENIZER_TYPE_CFG = \"wpe\""
      ]
    },
    {
      "cell_type": "markdown",
      "metadata": {
        "id": "j8tx2m2w6C87"
      },
      "source": [
        "# Preparing a Transducer Model\n",
        "\n",
        "Now that we have the dataset and tokenizer prepared, let us begin by setting up the config of the Transducer model! In this tutorial, we will build a slightly modified ContextNet architecture (which is obtained from the paper [ContextNet: Improving Convolutional Neural Networks for Automatic Speech Recognition with Global Context](https://arxiv.org/abs/2005.03191)).\n",
        "\n",
        "We can note that many of the steps here are identical to the setup of a CTC model!\n"
      ]
    },
    {
      "cell_type": "markdown",
      "metadata": {
        "id": "pQETBCSML0Us"
      },
      "source": [
        "## Prepare the config\n",
        "\n",
        "For a dataset such as AN4, we do not need such a deep model. In fact, the depth of this model will cause much slower convergence on a small dataset, which would require far too long to train on Colab.\n",
        "\n",
        "In order to speed up training for this demo, we will take only the first five blocks of ContextNet, and discard the rest - and we can do this directly from the config.\n",
        "\n",
        "**Note**: On any realistic dataset (say Librispeech) this step would hurt the model's accuracy significantly. It is being done only to reduce the time spent waiting for training to finish on Colab."
      ]
    },
    {
      "cell_type": "code",
      "execution_count": null,
      "metadata": {
        "id": "6a_vedo0Lyo8"
      },
      "outputs": [],
      "source": [
        "from omegaconf import OmegaConf, open_dict\n",
        "\n",
<<<<<<< HEAD
        "config = OmegaConf.load(\"/content/configs/contextnet_rnnt.yaml\")"
=======
        "config = OmegaConf.load(\"configs/contextnet_rnnt.yaml\")"
>>>>>>> 05d5218c
      ]
    },
    {
      "cell_type": "markdown",
      "metadata": {
        "id": "N-t7fRl6GS3A"
      },
      "source": [
        "-----\n",
        "\n",
        "Here, we will slice off the first five blocks from the Jasper block (used to build ContextNet). Setting the config with this subset will create a stride 2x model with just five blocks.\n",
        "\n",
        "We will also explicitly state that the last block dimension must be obtained from `model.model_defaults.enc_hidden` inside the config."
      ]
    },
    {
      "cell_type": "code",
      "execution_count": null,
      "metadata": {
        "id": "B9nY5JQaIhKz"
      },
      "outputs": [],
      "source": [
        "config.model.encoder.jasper = config.model.encoder.jasper[:5]\n",
        "config.model.encoder.jasper[-1].filters = '${model.model_defaults.enc_hidden}'"
      ]
    },
    {
      "cell_type": "markdown",
      "metadata": {
        "id": "d0tyOaqNLq-4"
      },
      "source": [
        "-------\n",
        "\n",
        "Next, set up the data loaders of the config for the ContextNet model."
      ]
    },
    {
      "cell_type": "code",
      "execution_count": null,
      "metadata": {
        "id": "mJbqMEkjMTfM"
      },
      "outputs": [],
      "source": [
        "# print out the train and validation configs to know what needs to be changed\n",
        "print(OmegaConf.to_yaml(config.model.train_ds))"
      ]
    },
    {
      "cell_type": "markdown",
      "metadata": {
        "id": "fyYY6hU5Meyk"
      },
      "source": [
        "-------\n",
        "\n",
        "We can note that the config here is nearly identical to the CTC ASR model configs! So let us take the same steps here to update the configs."
      ]
    },
    {
      "cell_type": "code",
      "execution_count": null,
      "metadata": {
        "id": "5QNYNItcMeOC"
      },
      "outputs": [],
      "source": [
        "config.model.train_ds.manifest_filepath = TRAIN_MANIFEST\n",
        "config.model.validation_ds.manifest_filepath = TEST_MANIFEST\n",
        "config.model.test_ds.manifest_filepath = TEST_MANIFEST"
      ]
    },
    {
      "cell_type": "markdown",
      "metadata": {
        "id": "MfW6KQ0gM6QQ"
      },
      "source": [
        "------\n",
        "\n",
        "Next, we need to setup the tokenizer section of the config"
      ]
    },
    {
      "cell_type": "code",
      "execution_count": null,
      "metadata": {
        "id": "CNlRNlVCNAjr"
      },
      "outputs": [],
      "source": [
        "print(OmegaConf.to_yaml(config.model.tokenizer))"
      ]
    },
    {
      "cell_type": "code",
      "execution_count": null,
      "metadata": {
        "id": "MzmCNJZ7NAng"
      },
      "outputs": [],
      "source": [
        "config.model.tokenizer.dir = TOKENIZER\n",
        "config.model.tokenizer.type = TOKENIZER_TYPE_CFG"
      ]
    },
    {
      "cell_type": "markdown",
      "metadata": {
        "id": "j1gVDybDq5vN"
      },
      "source": [
        "------\n",
        "Now, we can update the optimization and augmentation for this dataset in order to converge to some reasonable score within a short training run."
      ]
    },
    {
      "cell_type": "code",
      "execution_count": null,
      "metadata": {
        "id": "cUkqv_bQraQe"
      },
      "outputs": [],
      "source": [
        "print(OmegaConf.to_yaml(config.model.optim))"
      ]
    },
    {
      "cell_type": "code",
      "execution_count": null,
      "metadata": {
        "id": "mEyK1fqEiyxo"
      },
      "outputs": [],
      "source": [
        "# Finally, let's remove logging of samples and the warmup since the dataset is small (similar to CTC models)\n",
        "config.model.log_prediction = False\n",
        "config.model.optim.sched.warmup_steps = None"
      ]
    },
    {
      "cell_type": "markdown",
      "metadata": {
        "id": "lwrvBFCcZO1q"
      },
      "source": [
        "------\n",
        "\n",
        "Next, we remove the spec augment that is provided by default for ContextNet. While additional augmentation would surely help training, it would require longer training to see significant benefits."
      ]
    },
    {
      "cell_type": "code",
      "execution_count": null,
      "metadata": {
        "id": "i4udFKMwDbRm"
      },
      "outputs": [],
      "source": [
        "print(OmegaConf.to_yaml(config.model.spec_augment))"
      ]
    },
    {
      "cell_type": "code",
      "execution_count": null,
      "metadata": {
        "id": "OLUbRvoDDedd"
      },
      "outputs": [],
      "source": [
        "config.model.spec_augment.freq_masks = 0\n",
        "config.model.spec_augment.time_masks = 0"
      ]
    },
    {
      "cell_type": "markdown",
      "metadata": {
        "id": "0plKYG1zNKQK"
      },
      "source": [
        "------\n",
        "\n",
        "... We are now almost done! Most of the updates to a Transducer config are nearly the same as any CTC model."
      ]
    },
    {
      "cell_type": "markdown",
      "metadata": {
        "id": "gn8WzknQ6C-t"
      },
      "source": [
        "## Fused Batch during training and evaluation\n",
        "\n",
        "We discussed in the previous tutorial (Intro-to-Transducers) the significant memory cost of the Transducer Joint calculation during training. We also discussed that NeMo provides a simple yet effective method to nearly sidestep this limitation. We can now dive deeper into understanding what precisely NeMo's Transducer framework will do to alleviate this memory consumption issue.\n",
        "\n",
        "The following sub-cells are **voluntary** and valuable for understanding the cause, effect, and resolution of memory issues in Transducer models. The content can be skipped if one is familiar with the topic, and it is only required to use the `fused batch step`."
      ]
    },
    {
      "cell_type": "markdown",
      "metadata": {
        "id": "V5sMoFHmVvhg"
      },
      "source": [
        "## Transducer Memory reduction with Fused Batch step\n",
        "\n",
        "The following few cells explain why memory is an issue when training Transducer models and how NeMo tackles the issue with its Fused Batch step.\n",
        "\n",
        "The material can be read for a thorough understanding, otherwise, it can be skipped."
      ]
    },
    {
      "cell_type": "markdown",
      "metadata": {
        "id": "kdPilgiIOncw"
      },
      "source": [
        "### Diving deeper into the memory costs of Transducer Joint\n",
        "-------\n",
        "\n",
        "One of the significant limitations of Transducers is the exorbitant memory cost of computing the Joint module. The Joint module is comprised of two steps.\n",
        "\n",
        "1) Projecting the Acoustic and Transcription feature dimensions to some standard hidden dimension (specified by `model.model_defaults.joint_hidden`)\n",
        "\n",
        "2) Projecting this intermediate hidden dimension to the final vocabulary space to obtain the transcription.\n",
        "\n",
        "Take the following example.\n",
        "\n",
        "**BS**=32 ; **T** (after **2x** stride) = 800, **U** (with character encoding) = 400-450 tokens, Vocabulary size  **V** = 28 (26 alphabet chars, space and apostrophe). Let the hidden dimension of the Joint model be 640 (Most Google Transducer papers use hidden dimension of 640).\n",
        "\n",
        "$ Memory \\, (Hidden, \\, gb) = 32 \\times 800 \\times 450 \\times 640 \\times 4 = 29.49 $ gigabytes (4 bytes per float).\n",
        "\n",
        "$ Memory \\, (Joint, \\, gb) = 32 \\times 800 \\times 450 \\times 28 \\times 4 = 1.290 $ gigabytes (4 bytes per float)\n",
        "\n",
        "-----\n",
        "\n",
        "**NOTE**: This is just for the forward pass! We need to double this memory to store gradients! This much memory is also just for the Joint model **alone**. Far more memory is required for the Prediction model as well as the large Acoustic model itself and its gradients!\n",
        "\n",
        "Even with mixed precision, that's $\\sim 30$ GB of GPU RAM for just 1 part of the network + its gradients.\n",
        "\n",
        "---------"
      ]
    },
    {
      "cell_type": "markdown",
      "metadata": {
        "id": "ZxVlEP9eQim8"
      },
      "source": [
        "### Simple methods to reduce memory consumption\n",
        "\n",
        "------\n",
        "\n",
        "The easiest way to reduce memory consumption is to perform more downsampling in the acoustic model and use sub-word tokenization of the text to reduce the length of the target sequence.\n",
        "\n",
        "**BS**=32 ; **T** (after **8x** stride) = 200, **U** (with sub-word encoding) = 100-180 tokens, Vocabulary size  **V** = 1024.\n",
        "\n",
        "$ Memory \\, (Hidden, \\, gb) = 32 \\times 200 \\times 150 \\times 640 \\times 4 = 2.45 $ gigabytes (4 bytes per float).\n",
        "\n",
        "$ Memory \\, (Joint, \\, gb) = 32 \\times 200 \\times 150 \\times 1024 \\times 4 = 3.93 $ gigabytes (4 bytes per float)\n",
        "\n",
        "-----\n",
        "\n",
        "Using Automatic Mixed Precision, we expend just around 6-7 GB of GPU RAM on the Joint + its gradient.\n",
        "\n",
        "The above memory cost is much more tractable - but we generally want larger and larger acoustic models. It is consistently the easiest way to improve transcription accuracy. So that means on a limited 32 GB GPU, we have to partition 7 GB just for the Joint and remaining memory allocated between Transcription + Acoustic Models.\n",
        "\n"
      ]
    },
    {
      "cell_type": "markdown",
      "metadata": {
        "id": "7uPZyTENRwv9"
      },
      "source": [
        "### Fused Transcription-Joint-Loss-WER (also called Batch Splitting)\n",
        "----------\n",
        "\n",
        "The fundamental problem is that the joint tensor grows in size when `[T x U]` grows in size. This growth in memory cost is due to many reasons - either by model construction (downsampling) or the choice of dataset preprocessing (character tokenization vs. sub-word tokenization).\n",
        "\n",
        "Another dimension that NeMo can control is **batch**. Due to how we batch our samples, small and large samples all get clumped together into a single batch. So even though the individual samples are not all as long as the maximum length of T and U in that batch, when a batch of such samples is constructed, it will consume a significant amount of memory for the sake of compute efficiency.\n",
        "\n",
        "So as is always the case - **trade-off compute speed for memory savings**.\n",
        "\n",
        "------\n",
        "\n",
        "The fused operation goes as follows :\n",
        "\n",
        "1) Forward the entire acoustic model in a single pass. (Use global batch size here for acoustic model - found in `model.*_ds.batch_size`)\n",
        "\n",
        "2) Split the Acoustic Model's logits by `fused_batch_size` and loop over these sub-batches.\n",
        "\n",
        "3) Construct a sub-batch of same `fused_batch_size` for the Prediction model. Now the target sequence length is $U_{sub-batch} < U$.\n",
        "\n",
        "4) Feed this $U_{sub-batch}$ into the Joint model, along with a sub-batch from the Acoustic model (with $T_{sub-batch} < T$). Remember, we only have to slice off a part of the acoustic model here since we have the full batch of samples $(B, T, D)$ from the acoustic model.\n",
        "\n",
        "5) Performing steps (3) and (4) yields $T_{sub-batch}$ and $U_{sub-batch}$. Perform sub-batch joint step - costing an intermediate $(B, T_{sub-batch}, U_{sub-batch}, V)$ in memory.\n",
        "\n",
        "6) Compute loss on sub-batch and preserve in a list to be later concatenated.\n",
        "\n",
        "7) Compute sub-batch metrics (such as Character / Word Error Rate) using the above Joint tensor and sub-batch of ground truth labels. Preserve the scores to be averaged across the entire batch later.\n",
        "\n",
        "8) Delete the sub-batch joint matrix  $(B, T_{sub-batch}, U_{sub-batch}, V)$. Only gradients from .backward() are preserved now in the computation graph.\n",
        "\n",
        "9) Repeat steps (3) - (8) until all sub-batches are consumed.\n",
        "\n",
        "10) Cleanup step. Compute full batch WER and log. Concatenate loss list and pass to PTL to compute the equivalent of the original (full batch) Joint step. Delete ancillary objects necessary for sub-batching.\n"
      ]
    },
    {
      "cell_type": "markdown",
      "metadata": {
        "id": "0T3vHdkeWo5S"
      },
      "source": [
        "## Setting up Fused Batch step in a Transducer Config\n",
        "\n",
        "After all that discussion above, let us look at how to enable that entire pipeline in NeMo.\n",
        "\n",
        "As we can note below, it takes precisely two changes in the config to enable the fused batch step:"
      ]
    },
    {
      "cell_type": "code",
      "execution_count": null,
      "metadata": {
        "id": "Unv8-GvOWhad"
      },
      "outputs": [],
      "source": [
        "print(OmegaConf.to_yaml(config.model.joint))"
      ]
    },
    {
      "cell_type": "code",
      "execution_count": null,
      "metadata": {
        "id": "VsunP99saF5c"
      },
      "outputs": [],
      "source": [
        "# Two lines to enable the fused batch step\n",
        "config.model.joint.fuse_loss_wer = True\n",
        "config.model.joint.fused_batch_size = 16  # this can be any value (preferably less than model.*_ds.batch_size)"
      ]
    },
    {
      "cell_type": "code",
      "execution_count": null,
      "metadata": {
        "id": "yT1vJH9OkS0u"
      },
      "outputs": [],
      "source": [
        "# We will also reduce the hidden dimension of the joint and the prediction networks to preserve some memory\n",
        "config.model.model_defaults.pred_hidden = 64\n",
        "config.model.model_defaults.joint_hidden = 64"
      ]
    },
    {
      "cell_type": "markdown",
      "metadata": {
        "id": "IPb1gS3OZprs"
      },
      "source": [
        "--------\n",
        "\n",
        "Finally, since the dataset is tiny, we do not need an enormous model (the default is roughly 40 M parameters!)."
      ]
    },
    {
      "cell_type": "code",
      "execution_count": null,
      "metadata": {
        "id": "MywZQ9ADZpDW"
      },
      "outputs": [],
      "source": [
        "# Use just 128 filters across the model to speed up training and reduce parameter count\n",
        "config.model.model_defaults.filters = 128"
      ]
    },
    {
      "cell_type": "markdown",
      "metadata": {
        "id": "zUgThKbxatyg"
      },
      "source": [
        "## Initialize a Transducer ASR Model\n",
        "\n",
        "Finally, let us create a Transducer model, which is as easy as changing a line of import if you already have a script to create CTC models. We will use a small model since the dataset is just 5 hours of speech."
      ]
    },
    {
      "cell_type": "markdown",
      "metadata": {
        "id": "SH4ZfXHOdGhX"
      },
      "source": [
        "------\n",
        "\n",
        "Setup a Pytorch Lightning Trainer:"
      ]
    },
    {
      "cell_type": "code",
      "execution_count": null,
      "metadata": {
        "id": "Fmf0iSY-a6LC"
      },
      "outputs": [],
      "source": [
        "import torch\n",
        "from pytorch_lightning import Trainer\n",
        "\n",
        "if torch.cuda.is_available():\n",
        "  accelerator = 'gpu'\n",
        "else:\n",
        "  accelerator = 'gpu'\n",
        "\n",
        "EPOCHS = 50\n",
        "\n",
        "# Initialize a Trainer for the Transducer model\n",
        "trainer = Trainer(devices=1, accelerator=accelerator, max_epochs=EPOCHS,\n",
        "                  enable_checkpointing=False, logger=False,\n",
        "                  log_every_n_steps=5, check_val_every_n_epoch=10)"
      ]
    },
    {
      "cell_type": "code",
      "execution_count": null,
      "metadata": {
        "id": "jqVt4TEncEqv"
      },
      "outputs": [],
      "source": [
        "# Import the Transducer Model\n",
        "import nemo.collections.asr as nemo_asr"
      ]
    },
    {
      "cell_type": "code",
      "execution_count": null,
      "metadata": {
        "id": "RheLsmA1cRz0"
      },
      "outputs": [],
      "source": [
        "# Build the model\n",
        "model = nemo_asr.models.EncDecRNNTBPEModel(cfg=config.model, trainer=trainer)"
      ]
    },
    {
      "cell_type": "code",
      "execution_count": null,
      "metadata": {
        "id": "9eqYnTwqnRtI"
      },
      "outputs": [],
      "source": [
        "model.summarize();"
      ]
    },
    {
      "cell_type": "markdown",
      "metadata": {
        "id": "wZC2JM_8cqzR"
      },
      "source": [
        "------\n",
        "\n",
        "We now have a Transducer model ready to be trained!"
      ]
    },
    {
      "cell_type": "markdown",
      "metadata": {
        "id": "1NkfrA2l6DBF"
      },
      "source": [
        "## (Optional) Partially loading pre-trained weights from another model\n",
        "\n",
        "An interesting point to note about Transducer models - the Acoustic model config (and therefore the Acoustic model itself) can be shared between CTC and Transducer models.\n",
        "\n",
        "This means that we can initialize the weights of a Transducer's Acoustic model with weights from a pre-trained CTC encoder model.\n",
        "\n",
        "------\n",
        "\n",
        "**Note**: This step is optional and not necessary at all to train a Transducer model. Below, we show the steps that we would take if we wanted to do this, however as the loaded model has different kernel sizes compared to the current model, the checkpoint cannot be loaded."
      ]
    },
    {
      "cell_type": "code",
      "execution_count": null,
      "metadata": {
        "id": "OAjMrbK-dtIv"
      },
      "outputs": [],
      "source": [
        "# Load a small CTC model\n",
        "# ctc_model = nemo_asr.models.EncDecCTCModelBPE.from_pretrained(\"stt_en_citrinet_256\", map_location='cpu')"
      ]
    },
    {
      "cell_type": "markdown",
      "metadata": {
        "id": "urK_ZtVKeEpR"
      },
      "source": [
        "------\n",
        "\n",
        "Then load the state dict of the CTC model's encoder into the Transducer model's encoder."
      ]
    },
    {
      "cell_type": "code",
      "execution_count": null,
      "metadata": {
        "id": "Ugz8Y8eieLMK"
      },
      "outputs": [],
      "source": [
        "# <<< NOTE: This is only for demonstration ! >>>\n",
        "# Below cell will fail because the two model's have incompatible kernel sizes in their Conv layers.\n",
        "\n",
        "# <<< NOTE: Below cell is only shown to illustrate the method >>>\n",
        "# model.encoder.load_state_dict(ctc_model.encoder.state_dict(), strict=True)"
      ]
    },
    {
      "cell_type": "markdown",
      "metadata": {
        "id": "0VV1HNVD6DDc"
      },
      "source": [
        "# Training on AN4\n",
        "\n",
        "Now that the model is ready, we can finally train it!"
      ]
    },
    {
      "cell_type": "code",
      "execution_count": null,
      "metadata": {
        "id": "OS_U6uO-fnW9"
      },
      "outputs": [],
      "source": [
        "# Prepare NeMo's Experiment manager to handle checkpoint saving and logging for us\n",
        "from nemo.utils import exp_manager\n",
        "\n",
        "# Environment variable generally used for multi-node multi-gpu training.\n",
        "# In notebook environments, this flag is unnecessary and can cause logs of multiple training runs to overwrite each other.\n",
        "os.environ.pop('NEMO_EXPM_VERSION', None)\n",
        "\n",
        "exp_config = exp_manager.ExpManagerConfig(\n",
        "    exp_dir=f'experiments/',\n",
        "    name=f\"Transducer-Model\",\n",
        "    checkpoint_callback_params=exp_manager.CallbackParams(\n",
        "        monitor=\"val_wer\",\n",
        "        mode=\"min\",\n",
        "        always_save_nemo=True,\n",
        "        save_best_model=True,\n",
        "    ),\n",
        ")\n",
        "\n",
        "exp_config = OmegaConf.structured(exp_config)\n",
        "\n",
        "logdir = exp_manager.exp_manager(trainer, exp_config)"
      ]
    },
    {
      "cell_type": "code",
      "execution_count": null,
      "metadata": {
        "id": "SDleCL0Zf7lU"
      },
      "outputs": [],
      "source": [
        "try:\n",
        "  from google import colab\n",
        "  COLAB_ENV = True\n",
        "except (ImportError, ModuleNotFoundError):\n",
        "  COLAB_ENV = False\n",
        "\n",
        "# Load the TensorBoard notebook extension\n",
        "if COLAB_ENV:\n",
        "  %load_ext tensorboard\n",
        "  %tensorboard --logdir /content/experiments/Transducer-Model/\n",
        "else:\n",
        "  print(\"To use TensorBoard, please use this notebook in a Google Colab environment.\")"
      ]
    },
    {
      "cell_type": "code",
      "execution_count": null,
      "metadata": {
        "id": "hzqAsK23uYHG"
      },
      "outputs": [],
      "source": [
        "# Release resources prior to training\n",
        "import gc\n",
        "gc.collect()\n",
        "\n",
        "if accelerator == 'gpu':\n",
        "  torch.cuda.empty_cache()"
      ]
    },
    {
      "cell_type": "code",
      "execution_count": null,
      "metadata": {
        "colab": {
          "background_save": true
        },
        "id": "A4neHTnSgaDb"
      },
      "outputs": [],
      "source": [
        "# Train the model\n",
        "trainer.fit(model)"
      ]
    },
    {
      "cell_type": "markdown",
      "metadata": {
        "id": "k0MgsBt_NyyT"
      },
      "source": [
        "-------\n",
        "\n",
        "Lets check what the final performance on the test set."
      ]
    },
    {
      "cell_type": "code",
      "execution_count": null,
      "metadata": {
        "colab": {
          "background_save": true
        },
        "id": "iEjuXo4BNyOi"
      },
      "outputs": [],
      "source": [
        "trainer.test(model)"
      ]
    },
    {
      "cell_type": "markdown",
      "metadata": {
        "id": "aY6S2SdeN9Be"
      },
      "source": [
        "------\n",
        "\n",
        "The model should obtain some score between 10-12% WER after 50 epochs of training. Quite a good score for just 50 epochs of training a tiny model! Note that these are greedy scores, yet they are pretty strong for such a short training run.\n",
        "\n",
        "We can further improve these scores by using the internal Prediction network to calculate beam scores."
      ]
    },
    {
      "cell_type": "markdown",
      "metadata": {
        "id": "eQUK6b266DF0"
      },
      "source": [
        "# Changing the Decoding Strategy\n",
        "\n",
        "During training, for the sake of efficiency, we were using the `greedy_batch` decoding strategy. However, we might want to perform inference with another method - say, beam search.\n",
        "\n",
        "NeMo allows changing the decoding strategy easily after the model has been trained."
      ]
    },
    {
      "cell_type": "code",
      "execution_count": null,
      "metadata": {
        "colab": {
          "background_save": true
        },
        "id": "RJtrJKt0gY0i"
      },
      "outputs": [],
      "source": [
        "import copy\n",
        "\n",
        "decoding_config = copy.deepcopy(config.model.decoding)\n",
        "print(OmegaConf.to_yaml(decoding_config))"
      ]
    },
    {
      "cell_type": "code",
      "execution_count": null,
      "metadata": {
        "colab": {
          "background_save": true
        },
        "id": "MNL5L1KthC1E"
      },
      "outputs": [],
      "source": [
        "# Update the config for the decoding strategy\n",
        "decoding_config.strategy = \"alsd\"  # Options are `greedy`, `greedy_batch`, `beam`, `tsd` and `alsd`\n",
        "decoding_config.beam.beam_size = 4  # Increase beam size for better scores, but it will take much longer for transcription !"
      ]
    },
    {
      "cell_type": "code",
      "execution_count": null,
      "metadata": {
        "colab": {
          "background_save": true
        },
        "id": "xQgQRDnlhC7M"
      },
      "outputs": [],
      "source": [
        "# Finally update the model's decoding strategy !\n",
        "model.change_decoding_strategy(decoding_config)"
      ]
    },
    {
      "cell_type": "code",
      "execution_count": null,
      "metadata": {
        "id": "h7jrCMJvh8vE"
      },
      "outputs": [],
      "source": [
        "trainer.test(model)"
      ]
    },
    {
      "cell_type": "markdown",
      "metadata": {
        "id": "rPRFIeHsO8l7"
      },
      "source": [
        "------\n",
        "\n",
        "Here, we improved our scores significantly by using the `Alignment-Length Synchronous Decoding` beam search. Feel free to try the other algorithms and compare the speed-accuracy tradeoff!"
      ]
    },
    {
      "cell_type": "markdown",
      "metadata": {
        "id": "dpUoqG_G6DII"
      },
      "source": [
        "# (Extra) Extracting Transducer Model Alignments\n",
        "\n",
        "Transducers are unique in the sense that for each timestep $t \\le T$, they can emit multiple target tokens $u_t$. During training, this is represented as the $T \\times U$ joint that maps to the vocabulary $V$.\n",
        "\n",
        "During inference, there is no need to compute the full joint $T \\times U$. Instead, after the model predicts the `Transducer Blank` token at the current timestep $t$ while predicting the target token $u_t$, the model will move onto the next acoustic timestep $t + 1$. As such, we can obtain the diagonal alignment of the Transducer model per sample relatively simply.\n",
        "\n",
        "------\n",
        "\n",
        "**Note**: While alignments can be calculated for both greedy and beam search - it is non-trivial to incorporate this alignment information for beam decoding. Therefore NeMo only supports extracting alignments during greedy decoding."
      ]
    },
    {
      "cell_type": "markdown",
      "metadata": {
        "id": "jjoWXknzP7En"
      },
      "source": [
        "-----\n",
        "\n",
        "Restore model to greedy decoding for alignment calculation"
      ]
    },
    {
      "cell_type": "code",
      "execution_count": null,
      "metadata": {
        "colab": {
          "background_save": true
        },
        "id": "lgpsXSEeQAp4"
      },
      "outputs": [],
      "source": [
        "decoding_config.strategy = \"greedy_batch\"\n",
        "\n",
        "# Special flag which is generally disabled\n",
        "# Instruct Greedy Decoders to preserve alignment information during autoregressive decoding\n",
        "with open_dict(decoding_config):\n",
        "  decoding_config.preserve_alignments = True\n",
        "  decoding_config.fused_batch_size = -1  # temporarily stop fused batch during inference.\n",
        "\n",
        "model.change_decoding_strategy(decoding_config)"
      ]
    },
    {
      "cell_type": "markdown",
      "metadata": {
        "id": "yUD44kBtdftZ"
      },
      "source": [
        "-------\n",
        "\n",
        "Set up a test data loader that we will use to obtain the alignments for a single batch."
      ]
    },
    {
      "cell_type": "code",
      "execution_count": null,
      "metadata": {
        "colab": {
          "background_save": true
        },
        "id": "vrhldu5WPkvg"
      },
      "outputs": [],
      "source": [
        "test_dl = model.test_dataloader()\n",
        "test_dl = iter(test_dl)\n",
        "batch = next(test_dl)\n",
        "\n",
        "device = torch.device('cuda' if accelerator == 'gpu' else 'cpu')"
      ]
    },
    {
      "cell_type": "code",
      "execution_count": null,
      "metadata": {
        "colab": {
          "background_save": true
        },
        "id": "fAagUT_DPQhF"
      },
      "outputs": [],
      "source": [
        "def rnnt_alignments(model, batch):\n",
        "  model = model.to(device)\n",
        "  encoded, encoded_len = model.forward(\n",
        "                        input_signal=batch[0].to(device), input_signal_length=batch[1].to(device)\n",
        "                    )\n",
        "\n",
        "  current_hypotheses = model.decoding.rnnt_decoder_predictions_tensor(\n",
        "                        encoded, encoded_len, return_hypotheses=True\n",
        "                    )\n",
        "\n",
        "  del encoded, encoded_len\n",
        "\n",
        "  # current hypothesis is a tuple of\n",
        "  # 1) best hypothesis\n",
        "  # 2) Sorted list of hypothesis (if using beam search); None otherwise\n",
        "  return current_hypotheses"
      ]
    },
    {
      "cell_type": "code",
      "execution_count": null,
      "metadata": {
        "colab": {
          "background_save": true
        },
        "id": "OuSrv8lZPhwY"
      },
      "outputs": [],
      "source": [
        "# Get a batch of hypotheses, as well as a batch of all obtained hypotheses (if beam search is used)\n",
        "hypotheses, all_hypotheses = rnnt_alignments(model, batch)"
      ]
    },
    {
      "cell_type": "markdown",
      "metadata": {
        "id": "P4LknY78d3ZZ"
      },
      "source": [
        "------\n",
        "\n",
        "Select a sample ID from within the batch to observe the alignment information contained in the Hypothesis."
      ]
    },
    {
      "cell_type": "code",
      "execution_count": null,
      "metadata": {
        "colab": {
          "background_save": true
        },
        "id": "arE7af_DPhyy"
      },
      "outputs": [],
      "source": [
        "# Select the sample ID from within the batch\n",
        "SAMPLE_ID = 0"
      ]
    },
    {
      "cell_type": "code",
      "execution_count": null,
      "metadata": {
        "id": "S6YcE27WPh1G"
      },
      "outputs": [],
      "source": [
        "# Obtain the hypothesis for this sample, as well as some ground truth information about this sample\n",
        "hypothesis = hypotheses[SAMPLE_ID]\n",
        "original_sample_len = batch[1][SAMPLE_ID]\n",
        "ground_truth = batch[2][SAMPLE_ID]"
      ]
    },
    {
      "cell_type": "code",
      "execution_count": null,
      "metadata": {
        "id": "oEg_73h9Qe8t"
      },
      "outputs": [],
      "source": [
        "# The Hypothesis object contains a lot of useful information regarding the decoding step.\n",
        "print(hypothesis)"
      ]
    },
    {
      "cell_type": "markdown",
      "metadata": {
        "id": "VlZRFF-kQU2d"
      },
      "source": [
        "-------\n",
        "\n",
        "Now, decode the hypothesis and compare it against the ground truth text. Note - this decoded hypothesis is at *sub-word* level for this model. Therefore sub-word tokens such as `_` may be seen here."
      ]
    },
    {
      "cell_type": "code",
      "execution_count": null,
      "metadata": {
        "id": "ALuefA4XPh5O"
      },
      "outputs": [],
      "source": [
        "decoded_text = hypothesis.text\n",
        "decoded_hypothesis = model.decoding.decode_ids_to_tokens(hypothesis.y_sequence.cpu().numpy().tolist())\n",
        "decoded_ground_truth = model.decoding.tokenizer.ids_to_text(ground_truth.cpu().numpy().tolist())\n",
        "\n",
        "print(\"Decoded ground truth :\", decoded_ground_truth)\n",
        "print(\"Decoded hypothesis   :\", decoded_text)\n",
        "print(\"Decoded hyp tokens   :\", decoded_hypothesis)\n"
      ]
    },
    {
      "cell_type": "markdown",
      "metadata": {
        "id": "J1djRcGrSeAQ"
      },
      "source": [
        "---------\n",
        "\n",
        "Next we print out the 2-d alignment grid of the RNNT model:"
      ]
    },
    {
      "cell_type": "code",
      "execution_count": null,
      "metadata": {
        "id": "vl1BF52iSjEq"
      },
      "outputs": [],
      "source": [
        "alignments = hypothesis.alignments\n",
        "\n",
        "# These two values should normally always match\n",
        "print(\"Length of alignments (T): \", len(alignments))\n",
        "print(\"Length of padded acoustic model after striding : \", int(hypothesis.length))"
      ]
    },
    {
      "cell_type": "markdown",
      "metadata": {
        "id": "xkv_x8NAfpX3"
      },
      "source": [
        "------\n",
        "\n",
        "Finally, let us calculate the alignment grid. We will de-tokenize the sub-word token if it is a valid index in the vocabulary and use `''` as a placeholder for the `Transducer Blank` token.\n",
        "\n",
        "Note that each `timestep` here is (roughly) $timestep * total\\_stride\\_of\\_model * preprocessor.window\\_stride$ seconds timestamp.\n",
        "\n",
        "**Note**: You can modify the value of `config.model.loss.warprnnt_numba_kwargs.fastemit_lambda` prior to training and see an impact on final alignment latency!"
      ]
    },
    {
      "cell_type": "code",
      "execution_count": null,
      "metadata": {
        "id": "Xt5nDL55SdRL"
      },
      "outputs": [],
      "source": [
        "# Compute the alignment grid\n",
        "for ti in range(len(alignments)):\n",
        "  t_u = []\n",
        "  for uj in range(len(alignments[ti])):\n",
        "    logprob, token = alignments[ti][uj]\n",
        "    token = token.to('cpu').numpy().tolist()\n",
        "    decoded_token = model.decoding.decode_ids_to_tokens([token])[0] if token != model.decoding.blank_id else ''  # token at index len(vocab) == RNNT blank token\n",
        "    t_u.append(decoded_token)\n",
        "\n",
        "  print(f\"Tokens at timestep {ti} = {t_u}\")"
      ]
    },
    {
      "cell_type": "markdown",
      "metadata": {
        "id": "ScgUTa-16DKu"
      },
      "source": [
        "# Takeaways\n",
        "------\n",
        "\n",
        "We covered significant ground in this tutorial, but here are a few key takeaways -\n",
        "\n",
        "1) **Any CTC config can be easily converted to a Transducer config** by copy-pasting the default Transducer config components.\n",
        "\n",
        "-------\n",
        "\n",
        "2) **Dataset processing for CTC and Transducer models are the same!** If it works for CTC it works exactly the same way for Transducers. This also applies to Character-based models vs. Sub-word tokenization-based models.\n",
        "\n",
        "-------\n",
        "\n",
        "3) **Fused Batch during training and evaluation significantly reduces the need for large GPU memory**, and we can simply reduce the `fused_batch_size` to process samples at a larger acoustic (global) batch size (the maximum batch size that can be passed through the acoustic model, disregarding the Prediction and Joint models).\n",
        "\n",
        "-------\n",
        "\n",
        "4) Once trained, **transducer models implicitly can be used for beam search**! The prediction network acts as an implicit language model and can easily be used for this beam search by switching the decoding configuration.\n",
        "\n",
        "-------\n",
        "\n",
        "5) **Alignments can be easily extracted from Transducers** by adding a special flag to the Decoding setup. After this, it is quite simple to extract the 2-d alignment grid of the transducer for samples or a batch of samples. It must be noted that this alignment information does require slightly more memory, and increases decoding time by a small amount as well.\n",
        "\n",
        "-------\n",
        "\n",
        "This is just the start of our journey into Transducers. There are several improvements coming out every few months for these models, and we encourage contributions to improve the transducer framework in NeMo!"
      ]
    },
    {
      "cell_type": "markdown",
      "metadata": {
        "id": "gFvHVBIi4pRr"
      },
      "source": [
        "# Next Steps\n",
        "\n",
        "Head on over to the `examples/asr` directory in the NeMo repository in order to find the training scripts for Transducer based models - `sppech_to_text_rnnt.py` (for Character decoding based Transducer models) and `speech_to_text_rnnt_bpe.py` (for Sub-word decoding based Transducer models).\n",
        "\n",
        "You will find that following many of the steps from CTC models, and simply modifying the config to include the Transducer components, we can train character or sub-word based transducer models with the same flexibility as we can train CTC models !"
      ]
    }
  ],
  "metadata": {
    "accelerator": "GPU",
    "colab": {
      "collapsed_sections": [
        "V5sMoFHmVvhg"
      ],
      "name": "ASR-with-Transducers.ipynb",
      "provenance": [],
      "toc_visible": true
    },
    "kernelspec": {
      "display_name": "Python 3",
      "name": "python3"
    },
    "language_info": {
      "name": "python"
    }
  },
  "nbformat": 4,
  "nbformat_minor": 0
}<|MERGE_RESOLUTION|>--- conflicted
+++ resolved
@@ -338,11 +338,7 @@
       "source": [
         "from omegaconf import OmegaConf, open_dict\n",
         "\n",
-<<<<<<< HEAD
-        "config = OmegaConf.load(\"/content/configs/contextnet_rnnt.yaml\")"
-=======
         "config = OmegaConf.load(\"configs/contextnet_rnnt.yaml\")"
->>>>>>> 05d5218c
       ]
     },
     {
