--- conflicted
+++ resolved
@@ -557,20 +557,11 @@
             self.cfg.get('encoder_seq_length') * self.cfg.get('micro_batch_size'),
             self.cfg.get('hidden_size'),
         ]
-<<<<<<< HEAD
-        ub_cfg_file_name = self.cfg.get('ub_tp_comm_overlap_cfg', None)
-        ub_cfgs = None
-        if ub_cfg_file_name is not None:
-            try:
-                import yaml
 
                 with open(ub_cfg_file_name, 'r') as ub_cfg_file:
                     ub_cfgs = yaml.safe_load(ub_cfg_file)
             except (ImportError, TypeError):
                 logging.error(f"Fail to read ub_tp_comm_overlap config file: {ub_cfg_file_name}.")
-=======
-
->>>>>>> dbe4542f
         te_module.base.initialize_ub(
             shape=input_shape,
             tp_size=self.cfg.get('tensor_model_parallel_size'),
