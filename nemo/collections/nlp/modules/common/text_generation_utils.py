--- conflicted
+++ resolved
@@ -181,11 +181,7 @@
 
         clean_response = clean_text
 
-<<<<<<< HEAD
-        if conv_template == "nvgpt":
-=======
         if conv_template in ["nvgpt", "nv_steerlm"]:
->>>>>>> 05d5218c
             labels_str_regexp = re.compile(f"<extra_id_2>quality:.*\n")
             last_match_end_position = None
             for match in re.finditer(labels_str_regexp, clean_response):
@@ -193,11 +189,8 @@
             if last_match_end_position is not None:
                 clean_response = clean_response[last_match_end_position:]
             clean_response = clean_response.strip("<extra_id_1>")
-<<<<<<< HEAD
-=======
         elif conv_template == 'nv_dpo':
             clean_response = clean_response.split("<extra_id_1>")[-2][10:]  # [10:] for removing "Assistant\n"
->>>>>>> 05d5218c
         elif conv_template == "llama_2":
             clean_response = clean_response.rsplit("[/INST] ", 1)[-1]
         elif conv_template == "v1":
