--- conflicted
+++ resolved
@@ -92,10 +92,7 @@
   overlap_p2p_comm: False # Overlap p2p communication with computes. This argument is valid only when `virtual_pipeline_model_parallel_size` is larger than 1
   batch_p2p_comm: True # Batch consecutive inter-peer send/recv operations. This argument is valid only when `virtual_pipeline_model_parallel_size` is larger than 1
   seq_len_interpolation_factor: null # RoPE Interpolation factor for sequence length. This is used to build long-context models with RoPE ex: https://arxiv.org/abs/2306.15595.
-<<<<<<< HEAD
-=======
   num_query_groups: null # Number of query groups for group query attention. If None, normal attention is used.
->>>>>>> 4f947ced
 
   tokenizer:
     library: 'megatron'
