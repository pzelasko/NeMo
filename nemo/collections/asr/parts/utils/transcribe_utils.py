# Copyright (c) 2020, NVIDIA CORPORATION.  All rights reserved.
#
# Licensed under the Apache License, Version 2.0 (the "License");
# you may not use this file except in compliance with the License.
# You may obtain a copy of the License at
#
#     http://www.apache.org/licenses/LICENSE-2.0
#
# Unless required by applicable law or agreed to in writing, software
# distributed under the License is distributed on an "AS IS" BASIS,
# WITHOUT WARRANTIES OR CONDITIONS OF ANY KIND, either express or implied.
# See the License for the specific language governing permissions and
# limitations under the License.
import glob
import json
import os
import re
from dataclasses import dataclass
from pathlib import Path
from typing import List, Optional, Tuple, Union

import torch
from omegaconf import DictConfig
from tqdm.auto import tqdm

import nemo.collections.asr as nemo_asr
from nemo.collections.asr.metrics.wer import word_error_rate
from nemo.collections.asr.models import ASRModel, EncDecHybridRNNTCTCModel, EncDecMultiTaskModel
<<<<<<< HEAD
from nemo.collections.asr.parts.utils import rnnt_utils
=======
from nemo.collections.asr.parts.utils import manifest_utils, rnnt_utils
>>>>>>> 05d5218c
from nemo.collections.asr.parts.utils.streaming_utils import FrameBatchASR, FrameBatchMultiTaskAED
from nemo.collections.common.metrics.punct_er import OccurancePunctuationErrorRate
from nemo.collections.common.parts.preprocessing.manifest import get_full_path
from nemo.utils import logging, model_utils


def get_buffered_pred_feat_rnnt(
    asr: FrameBatchASR,
    tokens_per_chunk: int,
    delay: int,
    model_stride_in_secs: int,
    batch_size: int,
    manifest: str = None,
    filepaths: List[list] = None,
) -> List[rnnt_utils.Hypothesis]:
    """
    Moved from examples/asr/asr_chunked_inference/rnnt/speech_to_text_buffered_infer_rnnt.py
    Write all information presented in input manifest to output manifest and removed WER calculation.
    """
    hyps = []
    refs = []

    if filepaths and manifest:
        raise ValueError("Please select either filepaths or manifest")
    if filepaths is None and manifest is None:
        raise ValueError("Either filepaths or manifest shoud not be None")

    if manifest:
        filepaths = []
        with open(manifest, "r", encoding='utf_8') as mfst_f:
            print("Parsing manifest files...")
            for l in mfst_f:
                row = json.loads(l.strip())
                audio_file = get_full_path(audio_file=row['audio_filepath'], manifest_file=manifest)
                filepaths.append(audio_file)
                if 'text' in row:
                    refs.append(row['text'])

    with torch.inference_mode():
        with torch.cuda.amp.autocast():
            batch = []
            asr.sample_offset = 0
            for idx in tqdm(range(len(filepaths)), desc='Sample:', total=len(filepaths)):
                batch.append((filepaths[idx]))

                if len(batch) == batch_size:
                    audio_files = [sample for sample in batch]

                    asr.reset()
                    asr.read_audio_file(audio_files, delay, model_stride_in_secs)
                    hyp_list = asr.transcribe(tokens_per_chunk, delay)
                    hyps.extend(hyp_list)

                    batch.clear()
                    asr.sample_offset += batch_size

            if len(batch) > 0:
                asr.batch_size = len(batch)
                asr.frame_bufferer.batch_size = len(batch)
                asr.reset()

                audio_files = [sample for sample in batch]
                asr.read_audio_file(audio_files, delay, model_stride_in_secs)
                hyp_list = asr.transcribe(tokens_per_chunk, delay)
                hyps.extend(hyp_list)

                batch.clear()
                asr.sample_offset += len(batch)

    if os.environ.get('DEBUG', '0') in ('1', 'y', 't'):
        if len(refs) == 0:
            print("ground-truth text does not present!")
            for hyp in hyps:
                print("hyp:", hyp)
        else:
            for hyp, ref in zip(hyps, refs):
                print("hyp:", hyp)
                print("ref:", ref)

    wrapped_hyps = wrap_transcription(hyps)
    return wrapped_hyps


def get_buffered_pred_feat(
    asr: FrameBatchASR,
    frame_len: float,
    tokens_per_chunk: int,
    delay: int,
    preprocessor_cfg: DictConfig,
    model_stride_in_secs: int,
    device: Union[List[int], int],
    manifest: str = None,
    filepaths: List[list] = None,
) -> List[rnnt_utils.Hypothesis]:
    """
    Moved from examples/asr/asr_chunked_inference/ctc/speech_to_text_buffered_infer_ctc.py
    Write all information presented in input manifest to output manifest and removed WER calculation.
    """
    # Create a preprocessor to convert audio samples into raw features,
    # Normalization will be done per buffer in frame_bufferer
    # Do not normalize whatever the model's preprocessor setting is
    preprocessor_cfg.normalize = "None"
    preprocessor = nemo_asr.models.EncDecCTCModelBPE.from_config_dict(preprocessor_cfg)
    preprocessor.to(device)
    hyps = []
    refs = []

    if filepaths and manifest:
        raise ValueError("Please select either filepaths or manifest")
    if filepaths is None and manifest is None:
        raise ValueError("Either filepaths or manifest shoud not be None")

    if filepaths:
        for l in tqdm(filepaths, desc="Sample:"):
            asr.reset()
            asr.read_audio_file(l, delay, model_stride_in_secs)
            hyp = asr.transcribe(tokens_per_chunk, delay)
            hyps.append(hyp)
    else:
        with open(manifest, "r", encoding='utf_8') as mfst_f:
            for l in tqdm(mfst_f, desc="Sample:"):
                asr.reset()
                row = json.loads(l.strip())
                if 'text' in row:
                    refs.append(row['text'])
                audio_file = get_full_path(audio_file=row['audio_filepath'], manifest_file=manifest)
                # do not support partial audio
                asr.read_audio_file(audio_file, delay, model_stride_in_secs)
                hyp = asr.transcribe(tokens_per_chunk, delay)
                hyps.append(hyp)

    if os.environ.get('DEBUG', '0') in ('1', 'y', 't'):
        if len(refs) == 0:
            print("ground-truth text does not present!")
            for hyp in hyps:
                print("hyp:", hyp)
        else:
            for hyp, ref in zip(hyps, refs):
                print("hyp:", hyp)
                print("ref:", ref)

    wrapped_hyps = wrap_transcription(hyps)
    return wrapped_hyps


def get_buffered_pred_feat_multitaskAED(
    asr: FrameBatchMultiTaskAED,
    preprocessor_cfg: DictConfig,
    model_stride_in_secs: int,
    device: Union[List[int], int],
    manifest: str = None,
    filepaths: List[list] = None,
    delay: float = 0.0,
) -> List[rnnt_utils.Hypothesis]:
    # Create a preprocessor to convert audio samples into raw features,
    # Normalization will be done per buffer in frame_bufferer
    # Do not normalize whatever the model's preprocessor setting is
    preprocessor_cfg.normalize = "None"
    preprocessor = EncDecMultiTaskModel.from_config_dict(preprocessor_cfg)
    preprocessor.to(device)
    hyps = []
    refs = []

    if filepaths and manifest:
        raise ValueError("Please select either filepaths or manifest")
    if filepaths is None and manifest is None:
        raise ValueError("Either filepaths or manifest shoud not be None")

    if filepaths:
        logging.info(
            "Deteced audio files as input, default to English ASR with Punctuation and Capitalization output. Please use manifest input for other options."
        )
        for audio_file in tqdm(filepaths, desc="Transcribing:", total=len(filepaths), ncols=80):
            meta = {
                'audio_filepath': audio_file,
                'duration': 100000,
                'source_lang': 'en',
                'taskname': 'asr',
                'target_lang': 'en',
                'pnc': 'yes',
                'answer': 'nothing',
            }
            asr.reset()
            asr.read_audio_file(audio_file, delay, model_stride_in_secs, meta_data=meta)
            hyp = asr.transcribe()
            hyps.append(hyp)
    else:
        with open(manifest, "r", encoding='utf_8') as fin:
            lines = list(fin.readlines())
            for line in tqdm(lines, desc="Transcribing:", total=len(lines), ncols=80):
                asr.reset()
                sample = json.loads(line.strip())
                if 'text' in sample:
                    refs.append(sample['text'])
                audio_file = get_full_path(audio_file=sample['audio_filepath'], manifest_file=manifest)
                # do not support partial audio
                asr.read_audio_file(audio_file, delay, model_stride_in_secs, meta_data=sample)
                hyp = asr.transcribe()
                hyps.append(hyp)

    wrapped_hyps = wrap_transcription(hyps)
    return wrapped_hyps


def wrap_transcription(hyps: List[str]) -> List[rnnt_utils.Hypothesis]:
    """ Wrap transcription to the expected format in func write_transcription """
    wrapped_hyps = []
    for hyp in hyps:
        hypothesis = rnnt_utils.Hypothesis(score=0.0, y_sequence=[], text=hyp)
        wrapped_hyps.append(hypothesis)
    return wrapped_hyps


def setup_model(cfg: DictConfig, map_location: torch.device) -> Tuple[ASRModel, str]:
    """ Setup model from cfg and return model and model name for next step """
    if cfg.model_path is not None and cfg.model_path != "None":
        # restore model from .nemo file path
        model_cfg = ASRModel.restore_from(restore_path=cfg.model_path, return_config=True)
        classpath = model_cfg.target  # original class path
        imported_class = model_utils.import_class_by_path(classpath)  # type: ASRModel
        logging.info(f"Restoring model : {imported_class.__name__}")
        asr_model = imported_class.restore_from(
            restore_path=cfg.model_path, map_location=map_location,
        )  # type: ASRModel
        model_name = os.path.splitext(os.path.basename(cfg.model_path))[0]
    else:
        # restore model by name
        asr_model = ASRModel.from_pretrained(
            model_name=cfg.pretrained_name, map_location=map_location,
        )  # type: ASRModel
        model_name = cfg.pretrained_name

    if hasattr(cfg, "model_change") and hasattr(asr_model, "change_attention_model"):
        asr_model.change_attention_model(
            self_attention_model=cfg.model_change.conformer.get("self_attention_model", None),
            att_context_size=cfg.model_change.conformer.get("att_context_size", None),
        )

    return asr_model, model_name


def prepare_audio_data(cfg: DictConfig) -> Tuple[List[str], bool]:
    """ Prepare audio data and decide whether it's partial_audio condition. """
    # this part may need refactor alongsides with refactor of transcribe
    partial_audio = False

    if cfg.audio_dir is not None and not cfg.append_pred:
        filepaths = list(glob.glob(os.path.join(cfg.audio_dir, f"**/*.{cfg.audio_type}"), recursive=True))
    else:
        # get filenames from manifest
        filepaths = []
        if os.stat(cfg.dataset_manifest).st_size == 0:
            logging.error(f"The input dataset_manifest {cfg.dataset_manifest} is empty. Exiting!")
            return None

        all_entries_have_offset_and_duration = True
        for item in read_and_maybe_sort_manifest(cfg.dataset_manifest, try_sort=cfg.presort_manifest):
            if not ("offset" in item and "duration" in item):
                all_entries_have_offset_and_duration = False
            audio_key = cfg.get('audio_key', 'audio_filepath')
            audio_file = get_full_path(audio_file=item[audio_key], manifest_file=cfg.dataset_manifest)
            filepaths.append(audio_file)
        partial_audio = all_entries_have_offset_and_duration
    logging.info(f"\nTranscribing {len(filepaths)} files...\n")

    return filepaths, partial_audio


def read_and_maybe_sort_manifest(path: str, try_sort: bool = False) -> List[dict]:
    """Sorts the manifest if duration key is available for every utterance."""
    items = manifest_utils.read_manifest(path)
    if try_sort and all("duration" in item for item in items):
        items = sorted(items, reverse=True, key=lambda item: item["duration"])
    return items


def restore_transcription_order(manifest_path: str, transcriptions: list) -> list:
    with open(manifest_path) as f:
        items = [(idx, json.loads(l)) for idx, l in enumerate(f)]
    if not all("duration" in item[1] for item in items):
        return transcriptions
    new2old = [item[0] for item in sorted(items, reverse=True, key=lambda it: it[1]["duration"])]
    del items  # free up some memory
    is_list = isinstance(transcriptions[0], list)
    if is_list:
        transcriptions = list(zip(*transcriptions))
    reordered = [None] * len(transcriptions)
    for new, old in enumerate(new2old):
        reordered[old] = transcriptions[new]
    if is_list:
        reordered = tuple(map(list, zip(*reordered)))
    return reordered


def compute_output_filename(cfg: DictConfig, model_name: str) -> DictConfig:
    """ Compute filename of output manifest and update cfg"""
    if cfg.output_filename is None:
        # create default output filename
        if cfg.audio_dir is not None:
            cfg.output_filename = os.path.dirname(os.path.join(cfg.audio_dir, '.')) + '.json'
        elif cfg.get("output_dir", None):
            if not os.path.exists(cfg.output_dir):
                os.makedirs(cfg.output_dir)
            manifest_name = os.path.basename(cfg.dataset_manifest)
            if cfg.pred_name_postfix is not None:
                manifest_name = manifest_name.replace('.json', f'_{cfg.pred_name_postfix}.json')
            else:
                manifest_name = manifest_name.replace('.json', f'_{model_name}.json')
            cfg.output_filename = os.path.join(cfg.output_dir, manifest_name)
        elif cfg.pred_name_postfix is not None:
            cfg.output_filename = cfg.dataset_manifest.replace('.json', f'_{cfg.pred_name_postfix}.json')
        else:
            cfg.output_filename = cfg.dataset_manifest.replace('.json', f'_{model_name}.json')
    return cfg


def normalize_timestamp_output(timestamps: dict):
    """
    Normalize the dictionary of timestamp values to JSON serializable values.
    Expects the following keys to exist -
        "start_offset": int-like object that represents the starting index of the token
            in the full audio after downsampling.
        "end_offset": int-like object that represents the ending index of the token
            in the full audio after downsampling.

    Args:
        timestamps: Nested dict.

    Returns:
        Normalized `timestamps` dictionary (in-place normalized)
    """
    for val_idx in range(len(timestamps)):
        timestamps[val_idx]['start_offset'] = int(timestamps[val_idx]['start_offset'])
        timestamps[val_idx]['end_offset'] = int(timestamps[val_idx]['end_offset'])
    return timestamps


def write_transcription(
    transcriptions: Union[List[rnnt_utils.Hypothesis], List[List[rnnt_utils.Hypothesis]], List[str]],
    cfg: DictConfig,
    model_name: str,
    filepaths: List[str] = None,
    compute_langs: bool = False,
    compute_timestamps: bool = False,
) -> Tuple[str, str]:
    """ Write generated transcription to output file. """
    if cfg.append_pred:
        logging.info(f'Transcripts will be written in "{cfg.output_filename}" file')
        if cfg.pred_name_postfix is not None:
            pred_by_model_name = cfg.pred_name_postfix
        else:
            pred_by_model_name = model_name
        pred_text_attr_name = 'pred_text_' + pred_by_model_name
    else:
        pred_text_attr_name = 'pred_text'

    return_hypotheses = True
    if isinstance(transcriptions[0], str):  # List[str]:
        best_hyps = transcriptions
        return_hypotheses = False
    elif isinstance(transcriptions[0], rnnt_utils.Hypothesis):  # List[rnnt_utils.Hypothesis]
        best_hyps = transcriptions
        assert cfg.decoding.beam.return_best_hypothesis, "Works only with return_best_hypothesis=true"
    elif isinstance(transcriptions[0], list) and isinstance(
        transcriptions[0][0], rnnt_utils.Hypothesis
    ):  # List[List[rnnt_utils.Hypothesis]] NBestHypothesis
        best_hyps, beams = [], []
        for hyps in transcriptions:
            best_hyps.append(hyps[0])
            if not cfg.decoding.beam.return_best_hypothesis:
                beam = []
                for hyp in hyps:
                    score = hyp.score.numpy().item() if isinstance(hyp.score, torch.Tensor) else hyp.score
                    beam.append((hyp.text, score))
                beams.append(beam)
    else:
        raise TypeError

    # create output dir if not exists
    Path(cfg.output_filename).parent.mkdir(parents=True, exist_ok=True)
    with open(cfg.output_filename, 'w', encoding='utf-8', newline='\n') as f:
        if cfg.audio_dir is not None:
            for idx, transcription in enumerate(best_hyps):  # type: rnnt_utils.Hypothesis or str
                if not return_hypotheses:  # transcription is str
                    item = {'audio_filepath': filepaths[idx], pred_text_attr_name: transcription}
                else:  # transcription is Hypothesis
                    item = {'audio_filepath': filepaths[idx], pred_text_attr_name: transcription.text}

                    if compute_timestamps:
                        timestamps = transcription.timestep
                        if timestamps is not None and isinstance(timestamps, dict):
                            timestamps.pop(
                                'timestep', None
                            )  # Pytorch tensor calculating index of each token, not needed.
                            for key in timestamps.keys():
                                values = normalize_timestamp_output(timestamps[key])
                                item[f'timestamps_{key}'] = values

                    if compute_langs:
                        item['pred_lang'] = transcription.langs
                        item['pred_lang_chars'] = transcription.langs_chars
                    if not cfg.decoding.beam.return_best_hypothesis:
                        item['beams'] = beams[idx]
                f.write(json.dumps(item) + "\n")
        else:
            with open(cfg.dataset_manifest, 'r', encoding='utf-8') as fr:
                for idx, line in enumerate(fr):
                    item = json.loads(line)
                    if not return_hypotheses:  # transcription is str
                        item[pred_text_attr_name] = best_hyps[idx]
                    else:  # transcription is Hypothesis
                        item[pred_text_attr_name] = best_hyps[idx].text

                        if compute_timestamps:
                            timestamps = best_hyps[idx].timestep
                            if timestamps is not None and isinstance(timestamps, dict):
                                timestamps.pop(
                                    'timestep', None
                                )  # Pytorch tensor calculating index of each token, not needed.
                                for key in timestamps.keys():
                                    values = normalize_timestamp_output(timestamps[key])
                                    item[f'timestamps_{key}'] = values

                        if compute_langs:
                            item['pred_lang'] = best_hyps[idx].langs
                            item['pred_lang_chars'] = best_hyps[idx].langs_chars

                        if not cfg.decoding.beam.return_best_hypothesis:
                            item['beams'] = beams[idx]
                    f.write(json.dumps(item) + "\n")

    return cfg.output_filename, pred_text_attr_name


def transcribe_partial_audio(
    asr_model,
    path2manifest: str = None,
    batch_size: int = 4,
    logprobs: bool = False,
    return_hypotheses: bool = False,
    num_workers: int = 0,
    channel_selector: Optional[int] = None,
    augmentor: DictConfig = None,
    decoder_type: Optional[str] = None,
) -> List[str]:
    """
    See description of this function in trancribe() in nemo/collections/asr/models/ctc_models.py and nemo/collections/asr/models/rnnt_models.py
    """

    if return_hypotheses and logprobs:
        raise ValueError(
            "Either `return_hypotheses` or `logprobs` can be True at any given time."
            "Returned hypotheses will contain the logprobs."
        )
    if num_workers is None:
        num_workers = min(batch_size, os.cpu_count() - 1)

    # We will store transcriptions here
    hypotheses = []
    # Model's mode and device
    mode = asr_model.training
    device = next(asr_model.parameters()).device
    dither_value = asr_model.preprocessor.featurizer.dither
    pad_to_value = asr_model.preprocessor.featurizer.pad_to

    if decoder_type is not None:  # Hybrid model
        decode_function = (
            asr_model.decoding.rnnt_decoder_predictions_tensor
            if decoder_type == 'rnnt'
            else asr_model.ctc_decoding.ctc_decoder_predictions_tensor
        )
    elif hasattr(asr_model, 'joint'):  # RNNT model
        decode_function = asr_model.decoding.rnnt_decoder_predictions_tensor
    else:  # CTC model
        decode_function = asr_model.decoding.ctc_decoder_predictions_tensor

    try:
        asr_model.preprocessor.featurizer.dither = 0.0
        asr_model.preprocessor.featurizer.pad_to = 0
        # Switch model to evaluation mode
        asr_model.eval()
        # Freeze the encoder and decoder modules
        asr_model.encoder.freeze()
        asr_model.decoder.freeze()
        logging_level = logging.get_verbosity()
        logging.set_verbosity(logging.WARNING)

        config = {
            'manifest_filepath': path2manifest,
            'batch_size': batch_size,
            'num_workers': num_workers,
            'channel_selector': channel_selector,
        }
        if augmentor:
            config['augmentor'] = augmentor

        temporary_datalayer = asr_model._setup_transcribe_dataloader(config)
        for test_batch in tqdm(temporary_datalayer, desc="Transcribing"):
            outputs = asr_model.forward(
                input_signal=test_batch[0].to(device), input_signal_length=test_batch[1].to(device)
            )
            logits, logits_len = outputs[0], outputs[1]

            if isinstance(asr_model, EncDecHybridRNNTCTCModel) and decoder_type == "ctc":
                logits = asr_model.ctc_decoder(encoder_output=logits)

            logits = logits.cpu()

            if logprobs:
                logits = logits.numpy()
                # dump log probs per file
                for idx in range(logits.shape[0]):
                    lg = logits[idx][: logits_len[idx]]
                    hypotheses.append(lg)
            else:
                current_hypotheses, _ = decode_function(logits, logits_len, return_hypotheses=return_hypotheses,)

                if return_hypotheses:
                    # dump log probs per file
                    for idx in range(logits.shape[0]):
                        current_hypotheses[idx].y_sequence = logits[idx][: logits_len[idx]]
                        if current_hypotheses[idx].alignments is None:
                            current_hypotheses[idx].alignments = current_hypotheses[idx].y_sequence

                hypotheses += current_hypotheses

            del logits
            del test_batch

    finally:
        # set mode back to its original value
        asr_model.train(mode=mode)
        asr_model.preprocessor.featurizer.dither = dither_value
        asr_model.preprocessor.featurizer.pad_to = pad_to_value
        if mode is True:
            asr_model.encoder.unfreeze()
            asr_model.decoder.unfreeze()
        logging.set_verbosity(logging_level)
    return hypotheses


def compute_metrics_per_sample(
    manifest_path: str,
    reference_field: str = "text",
    hypothesis_field: str = "pred_text",
<<<<<<< HEAD
    metrics: list[str] = ["wer"],
    punctuation_marks: list[str] = [".", ",", "?"],
=======
    metrics: List[str] = ["wer"],
    punctuation_marks: List[str] = [".", ",", "?"],
>>>>>>> 05d5218c
    output_manifest_path: str = None,
) -> dict:

    '''
    Computes metrics per sample for given manifest
    
    Args:
        manifest_path: str, Required - path to dataset JSON manifest file (in NeMo format)
        reference_field: str, Optional - name of field in .json manifest with the reference text ("text" by default).
        hypothesis_field: str, Optional - name of field in .json manifest with the hypothesis text ("pred_text" by default).
        metrics: list[str], Optional - list of metrics to be computed (currently supported "wer", "cer", "punct_er")
        punctuation_marks: list[str], Optional - list of punctuation marks for computing punctuation error rate ([".", ",", "?"] by default).
        output_manifest_path: str, Optional - path where .json manifest with calculated metrics will be saved.
    
    Returns:
        samples: dict - Dict of samples with calculated metrics
    '''

    supported_metrics = ["wer", "cer", "punct_er"]

    if len(metrics) == 0:
        raise AssertionError(
            f"'metrics' list is empty. \
            Select the metrics from the supported: {supported_metrics}."
        )

    for metric in metrics:
        if metric not in supported_metrics:
            raise AssertionError(
                f"'{metric}' metric is not supported. \
                Currently supported metrics are {supported_metrics}."
            )

    if "punct_er" in metrics:
        if len(punctuation_marks) == 0:
            raise AssertionError("punctuation_marks list can't be empty when 'punct_er' metric is enabled.")
        else:
            oper_obj = OccurancePunctuationErrorRate(punctuation_marks=punctuation_marks)

    use_wer = "wer" in metrics
    use_cer = "cer" in metrics
    use_punct_er = "punct_er" in metrics

    with open(manifest_path, 'r') as manifest:
        lines = manifest.readlines()
        samples = [json.loads(line) for line in lines]
        samples_with_metrics = []

        logging.info(f"Computing {', '.join(metrics)} per sample")

        for sample in tqdm(samples):
            reference = sample[reference_field]
            hypothesis = sample[hypothesis_field]

            if use_wer:
                sample_wer = word_error_rate(hypotheses=[hypothesis], references=[reference], use_cer=False)
                sample["wer"] = round(100 * sample_wer, 2)

            if use_cer:
                sample_cer = word_error_rate(hypotheses=[hypothesis], references=[reference], use_cer=True)
                sample["cer"] = round(100 * sample_cer, 2)

            if use_punct_er:
                operation_amounts, substitution_amounts, punctuation_rates = oper_obj.compute(
                    reference=reference, hypothesis=hypothesis
                )
                sample["punct_correct_rate"] = round(100 * punctuation_rates.correct_rate, 2)
                sample["punct_deletions_rate"] = round(100 * punctuation_rates.deletions_rate, 2)
                sample["punct_insertions_rate"] = round(100 * punctuation_rates.insertions_rate, 2)
                sample["punct_substitutions_rate"] = round(100 * punctuation_rates.substitutions_rate, 2)
                sample["punct_error_rate"] = round(100 * punctuation_rates.punct_er, 2)

            samples_with_metrics.append(sample)

    if output_manifest_path is not None:
        with open(output_manifest_path, 'w') as output:
            for sample in samples_with_metrics:
                line = json.dumps(sample)
                output.writelines(f'{line}\n')
        logging.info(f'Output manifest saved: {output_manifest_path}')

    return samples_with_metrics


class PunctuationCapitalization:
    def __init__(self, punctuation_marks: str):
        """
        Class for text processing with punctuation and capitalization. Can be used with class TextProcessingConfig.

        Args:
            punctuation_marks (str): String with punctuation marks to process.
        Example: punctuation_marks = '.,?'
        """
        if punctuation_marks:
            self.regex_punctuation = re.compile(fr"([{''.join(punctuation_marks)}])")
            self.regex_extra_space = re.compile('\s{2,}')
        else:
            self.regex_punctuation = None

    def separate_punctuation(self, lines: List[str]) -> List[str]:
        if self.regex_punctuation is not None:
            return [
                self.regex_extra_space.sub(' ', self.regex_punctuation.sub(r' \1 ', line)).strip() for line in lines
            ]
        else:
            return lines

    def do_lowercase(self, lines: List[str]) -> List[str]:
        return [line.lower() for line in lines]

    def rm_punctuation(self, lines: List[str]) -> List[str]:
        if self.regex_punctuation is not None:
            return [self.regex_extra_space.sub(' ', self.regex_punctuation.sub(' ', line)).strip() for line in lines]
        else:
            return lines


@dataclass
class TextProcessingConfig:
    # Punctuation marks to process. Example: ".,?"
    punctuation_marks: str = ""

    # Whether to apply lower case conversion on the training text.
    do_lowercase: bool = False

    # Whether to remove punctuation marks from text.
    rm_punctuation: bool = False

    # Whether to separate punctuation with the previouse word by space.
    separate_punctuation: bool = True<|MERGE_RESOLUTION|>--- conflicted
+++ resolved
@@ -26,11 +26,7 @@
 import nemo.collections.asr as nemo_asr
 from nemo.collections.asr.metrics.wer import word_error_rate
 from nemo.collections.asr.models import ASRModel, EncDecHybridRNNTCTCModel, EncDecMultiTaskModel
-<<<<<<< HEAD
-from nemo.collections.asr.parts.utils import rnnt_utils
-=======
 from nemo.collections.asr.parts.utils import manifest_utils, rnnt_utils
->>>>>>> 05d5218c
 from nemo.collections.asr.parts.utils.streaming_utils import FrameBatchASR, FrameBatchMultiTaskAED
 from nemo.collections.common.metrics.punct_er import OccurancePunctuationErrorRate
 from nemo.collections.common.parts.preprocessing.manifest import get_full_path
@@ -576,13 +572,8 @@
     manifest_path: str,
     reference_field: str = "text",
     hypothesis_field: str = "pred_text",
-<<<<<<< HEAD
-    metrics: list[str] = ["wer"],
-    punctuation_marks: list[str] = [".", ",", "?"],
-=======
     metrics: List[str] = ["wer"],
     punctuation_marks: List[str] = [".", ",", "?"],
->>>>>>> 05d5218c
     output_manifest_path: str = None,
 ) -> dict:
 
