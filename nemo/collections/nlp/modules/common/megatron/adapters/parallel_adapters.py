--- conflicted
+++ resolved
@@ -15,17 +15,11 @@
 
 import enum
 import logging
-<<<<<<< HEAD
-import re
-from dataclasses import dataclass
-from typing import Optional
-=======
 import math
 import re
 from dataclasses import dataclass
 from typing import Optional
 
->>>>>>> 05d5218c
 import torch
 import torch.nn as nn
 import torch.nn.init as init
@@ -33,16 +27,12 @@
 from nemo.collections.common.parts.adapter_modules import AdapterModuleUtil
 from nemo.collections.common.parts.utils import activation_registry
 from nemo.collections.nlp.modules.common.megatron.fused_bias_gelu import fused_bias_gelu
-<<<<<<< HEAD
-from nemo.collections.nlp.modules.common.megatron.utils import ApexGuardDefaults, init_method_const, init_method_normal
-=======
 from nemo.collections.nlp.modules.common.megatron.utils import (
     ApexGuardDefaults,
     init_method_const,
     init_method_kaiming_uniform,
     init_method_normal,
 )
->>>>>>> 05d5218c
 from nemo.core.classes.mixins import adapter_mixin_strategies
 from nemo.core.classes.mixins.adapter_mixins import AdapterConfig
 
@@ -86,13 +76,10 @@
     LORA_KQV_ADAPTER = "lora_kqv_adapter"
     LORA_KV_ADAPTER = "lora_kv_adapter"
     LORA_Q_ADAPTER = "lora_q_adapter"
-<<<<<<< HEAD
-=======
     MM_LINEAR_ADAPTER = "mm_linear_adapter"
     LORA_DENSE_ATTENTION_ADAPTER = "lora_dense_attention_adapter"
     LORA_Hto4H_ADAPTER = "lora_hto4h_adapter"
     LORA_4HtoH_ADAPTER = "lora_4htoh_adapter"
->>>>>>> 05d5218c
     MULTIMODAL_PROJECTOR_ADAPTER = "mm_projector_adapter"
     PARALLEL_LINEAR_ADAPTER = "parallel_linear_adapter"
 
@@ -157,11 +144,8 @@
         input_is_parallel: bool = False,  # NOTE: (@ertkonuk) we need this for LoRA adapters that are applied to RowParallelLinear layers
         dropout: float = 0.0,
         model_parallel_config: Optional[ModelParallelConfig] = None,
-<<<<<<< HEAD
-=======
         alpha: float | None = None,
         dropout_position: str = 'post',
->>>>>>> 05d5218c
         **kwargs,
     ):
         super().__init__()
@@ -174,28 +158,14 @@
         self.activation = activation_registry[activation]()
         self.norm_position = norm_position
         self.dim = dim
-<<<<<<< HEAD
-=======
         self.alpha = alpha if alpha is not None else self.dim
         self.input_is_parallel = input_is_parallel
         self.dropout_position = dropout_position
->>>>>>> 05d5218c
 
         # megatron_gpt_peft_models will provide this arg, but deprecated ones do not.
         # in case this arg is not provided, use the dummy default config.
         if model_parallel_config is None:
             model_parallel_config = ModelParallelConfig()
-<<<<<<< HEAD
-
-        self.linear_in = ColumnParallelLinear(
-            in_features,
-            dim,
-            config=model_parallel_config,
-            bias=False,
-            gather_output=True,
-            init_method=self._get_init_fn(column_init_method),
-        )
-=======
         self._sequence_parallel = model_parallel_config.sequence_parallel
         model_parallel_config.sequence_parallel = False  # SP is irrelevant for the lora linear layer
 
@@ -218,7 +188,6 @@
                 gather_output=True,
                 init_method=self._get_init_fn(column_init_method),
             )
->>>>>>> 05d5218c
         if gather_output:
             self.linear_out = RowParallelLinear(
                 dim,
@@ -237,11 +206,7 @@
                 out_features,
                 config=model_parallel_config,
                 bias=False,
-<<<<<<< HEAD
-                gather_output=False,
-=======
                 gather_output=True if input_is_parallel else False,
->>>>>>> 05d5218c
                 init_method=self._get_init_fn(row_init_method),
             )
 
@@ -351,11 +316,8 @@
     gather_output: bool = True
     input_is_parallel: bool = False
     dropout: float = 0.0
-<<<<<<< HEAD
-=======
     dropout_position: str = 'post'
     alpha: float | None = None
->>>>>>> 05d5218c
     network_alpha: int | None = None
     _target_: str = "{0}.{1}".format(ParallelLinearAdapter.__module__, ParallelLinearAdapter.__name__)
 
@@ -381,8 +343,6 @@
 class LoraQAdapter(ParallelLinearAdapter):
     """
     Lora Adapters are the same arch as regular adapters but with potentially different input and output feature sizes
-<<<<<<< HEAD
-=======
     and they do not use an bottleneck activation function
     """
 
@@ -410,7 +370,6 @@
 class Lora4HtoHAdapter(ParallelLinearAdapter):
     """
     Lora Adapters are the same arch as regular adapters but with potentially different input and output feature sizes 
->>>>>>> 05d5218c
     and they do not use an bottleneck activation function
     """
 
