--- conflicted
+++ resolved
@@ -92,7 +92,6 @@
         if not isinstance(param_groups[0], dict):
             param_groups = [{'params': param_groups}]
 
-<<<<<<< HEAD
         # Check if explicit FP32 optimizer is needed
         self._fp32_optim = None
         distopt_param_groups = param_groups
@@ -105,16 +104,12 @@
                 for param_group in param_groups
             )
         if needs_fp32_optimizer:
-=======
-        # Construct distributed optimizer
-        super().__init__(param_groups, **kwargs)
->>>>>>> dbe4542f
-
-        # Initialize weights that require FP32 grads
-        if self.dtype != torch.float32 or self.grad_sync_dtype != torch.float32:
-            fp32_params = []
+
+            # Find params that require explicit FP32 optimizer
+            distopt_param_groups = []
+            fp32_param_groups = []
+            self._fp32_optim_main_params = collections.OrderedDict()
             for param_group in param_groups:
-<<<<<<< HEAD
                 distopt_param_group = param_group.copy()
                 distopt_param_group['params'] = []
                 fp32_param_group = param_group.copy()
@@ -142,7 +137,7 @@
             self._fp32_optim_grad_sync_needed = True
 
         # Construct distributed optimizer
-        super().__init__(distopt_param_groups, **kwargs)
+        super().__init__(param_groups, **kwargs)
 
     def _fp32_register_post_backward_hooks(self):
         """Attach hooks for FP32 gradients"""
@@ -169,20 +164,6 @@
             self._fp32_grad_accs.append(grad_acc)
 
     def _make_post_backward_hook(self, param, param_group_id, param_id):
-=======
-                fp32_params.extend(
-                    filter(lambda param: getattr(param, '_with_fp32_optimizer', False), param_group['params'],)
-                )
-            if fp32_params:
-                assert self.dtype == torch.float32, (
-                    'Param requires FP32 state, ' f'but optimizer is initialized with {dtype}'
-                )
-                self.init_params_bucket(
-                    fp32_params, grad_sync_dtype=torch.float32,
-                )
-
-    def _make_post_backward_hook(self, param: torch.nn.Parameter, param_group_id: int, param_id: int,) -> Callable:
->>>>>>> dbe4542f
         def hook(*unused):
             if getattr(param, '_pre_forward_hook_is_enabled', False):
                 raise RuntimeError(
