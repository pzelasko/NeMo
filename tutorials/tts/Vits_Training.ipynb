{
 "cells": [
  {
   "cell_type": "markdown",
   "metadata": {
    "id": "htbJiaJjYQAD"
   },
   "source": [
    "# VITS Training\n",
    "\n",
    "This notebook is designed to provide a guide on how to train VITS as part of the TTS pipeline. It contains the following sections\n",
    "\n",
    "  1. VITS and NeMo - An introduction to the VITS model\n",
    "  2. LJSpeech - How to train VITS on LJSpeech"
   ]
  },
  {
   "cell_type": "markdown",
   "metadata": {
    "id": "wqPMTEXXYUP4"
   },
   "source": [
    "# License\n",
    "\n",
    "> Copyright 2023, NVIDIA CORPORATION & AFFILIATES. All Rights Reserved.\n",
    "> \n",
    "> Licensed under the Apache License, Version 2.0 (the \"License\");\n",
    "> you may not use this file except in compliance with the License.\n",
    "> You may obtain a copy of the License at\n",
    "> \n",
    ">     http://www.apache.org/licenses/LICENSE-2.0\n",
    "> \n",
    "> Unless required by applicable law or agreed to in writing, software\n",
    "> distributed under the License is distributed on an \"AS IS\" BASIS,\n",
    "> WITHOUT WARRANTIES OR CONDITIONS OF ANY KIND, either express or implied.\n",
    "> See the License for the specific language governing permissions and\n",
    "> limitations under the License."
   ]
  },
  {
   "cell_type": "code",
   "execution_count": null,
   "metadata": {
    "id": "SUkq9HAvYU7T"
   },
   "outputs": [],
   "source": [
    "\"\"\"\n",
    "You can run either this notebook locally (if you have all the dependencies and a GPU) or on Google Colab.\n",
    "\n",
    "Instructions for setting up Colab are as follows:\n",
    "1. Open a new Python 3 notebook.\n",
    "2. Import this notebook from GitHub (File -> Upload Notebook -> \"GITHUB\" tab -> copy/paste GitHub URL).\n",
    "3. Connect to an instance with a GPU (Runtime -> Change runtime type -> select \"GPU\" for hardware accelerator).\n",
    "4. Run this cell to set up dependencies.\n",
    "5. Restart the runtime (Runtime -> Restart Runtime) for any upgraded packages to take effect.\n",
    "\"\"\"\n",
    "\n",
    "# If you're using Google Colab and not running locally, run this cell.\n",
    "\n",
    "## Install dependencies\n",
    "# !apt-get install sox libsndfile1 ffmpeg\n",
    "# !pip install wget text-unidecode matplotlib>=3.3.2\n",
    "\n",
    "## Install NeMo\n",
<<<<<<< HEAD
    "BRANCH = 'r1.20.0'\n",
    "# !python -m pip install \"git+https://github.com/NVIDIA/NeMo.git@${BRANCH}#egg=nemo_toolkit[all]\"\n",
    "\n",
    "## Install pynini\n",
    "# !wget https://raw.githubusercontent.com/NVIDIA/NeMo/$BRANCH/nemo_text_processing/install_pynini.sh\n",
    "# !bash install_pynini.sh\n",
=======
    "BRANCH = 'r1.21.0'\n",
    "# !python -m pip install \"git+https://github.com/NVIDIA/NeMo.git@$BRANCH#egg=nemo_toolkit[all]\"\n",
>>>>>>> dbe4542f
    "\n",
    "\"\"\"\n",
    "Remember to restart the runtime for the kernel to pick up any upgraded packages (e.g. matplotlib)!\n",
    "Alternatively, you can uncomment the exit() below to crash and restart the kernel, in the case\n",
    "that you want to use the \"Run All Cells\" (or similar) option.\n",
    "\"\"\"\n",
    "# exit()"
   ]
  },
  {
   "cell_type": "markdown",
   "metadata": {
    "id": "ZivXzmq0YYLj"
   },
   "source": [
    "# VITS and NeMo\n",
    "\n",
    "VITS is a neural network that converts text characters into an audio sample. For more details on the model, please refer to Nvidia's [VITS Model Card](https://catalog.ngc.nvidia.com/orgs/nvidia/teams/nemo/models/tts_en_lj_vits), or the original [paper](https://arxiv.org/abs/2106.06103).\n",
    "\n",
    "VITS like most NeMo models are defined as a LightningModule, allowing for easy training via PyTorch Lightning, and parameterized by a configuration, currently defined via a yaml file and loading using Hydra.\n",
    "\n",
    "Let's take a look using NeMo's pretrained model and how to use it to generate spectrograms."
   ]
  },
  {
   "cell_type": "code",
   "execution_count": null,
   "metadata": {
    "id": "HEvdSU5WYZbj"
   },
   "outputs": [],
   "source": [
    "# Load the VITSModel\n",
    "from nemo.collections.tts.models import VitsModel\n",
    "from nemo.collections.tts.models.base import TextToWaveform\n",
    "\n",
    "# Let's see what pretrained models are available\n",
    "print(VitsModel.list_available_models())"
   ]
  },
  {
   "cell_type": "code",
   "execution_count": null,
   "metadata": {
    "id": "3W8unatgYbUp"
   },
   "outputs": [],
   "source": [
    "# We can load the pre-trained model as follows\n",
    "model = VitsModel.from_pretrained(\"tts_en_lj_vits\")"
   ]
  },
  {
   "cell_type": "code",
   "execution_count": null,
   "metadata": {},
   "outputs": [],
   "source": [
    "# VITS is a TextToWaveform\n",
    "assert isinstance(model, TextToWaveform)"
   ]
  },
  {
   "cell_type": "markdown",
   "metadata": {},
   "source": [
    "TextToWaveform in NeMo have two helper functions:\n",
    "   1. ```python\n",
    "      parse(self, str_input: str),\n",
    "      ``` \n",
    "      which takes an English string and produces a token tensor\n",
    "\n",
    "\n",
    "\n",
    "   2. ```python\n",
    "      convert_text_to_waveform(self, *, tokens),\n",
    "      ```\n",
    "      which takes the token tensor and generates an audio sample\n",
    "Let's try it out"
   ]
  },
  {
   "cell_type": "markdown",
   "metadata": {
    "id": "zZ90eCfdrNIf"
   },
   "source": [
    "# Training\n",
    "\n",
    "Now that we looked at the VITS model, let's see how to train a VITS Model\n",
    "\n"
   ]
  },
  {
   "cell_type": "code",
   "execution_count": null,
   "metadata": {
    "id": "7rHG-LERrPRY"
   },
   "outputs": [],
   "source": [
    "# NeMo's training scripts are stored inside the examples/ folder. Let's grab the vits.py file\n",
    "# as well as the vits.yaml file\n",
    "!wget https://raw.githubusercontent.com/NVIDIA/NeMo/$BRANCH/examples/tts/vits.py\n",
    "!(mkdir -p conf \\\n",
    "  && cd conf \\\n",
    "  && wget https://raw.githubusercontent.com/NVIDIA/NeMo/$BRANCH/examples/tts/conf/vits.yaml \\\n",
    "  && cd ..)\n",
    "\n",
    "# additional files\n",
    "!mkdir -p tts_dataset_files && cd tts_dataset_files \\\n",
    "&& wget https://raw.githubusercontent.com/NVIDIA/NeMo/$BRANCH/scripts/tts_dataset_files/ipa_cmudict-0.7b_nv23.01.txt \\\n",
    "&& wget https://raw.githubusercontent.com/NVIDIA/NeMo/$BRANCH/scripts/tts_dataset_files/heteronyms-052722 \\\n",
    "&& cd ..\n",
    "        "
   ]
  },
  {
   "cell_type": "markdown",
   "metadata": {
    "id": "Upv_LxBIsC51"
   },
   "source": [
    "Let's take a look at the vits.py file\n",
    "\n",
    "```python\n",
    "import pytorch_lightning as pl\n",
    "\n",
    "from nemo.collections.tts.models.vits import VitsModel\n",
    "from nemo.core.config import hydra_runner\n",
    "from nemo.utils.exp_manager import exp_manager\n",
    "\n",
    "# hydra_runner is a thin NeMo wrapper around Hydra\n",
    "# It looks for a config named vits.yaml inside the conf folder\n",
    "# Hydra parses the yaml and returns it as a Omegaconf DictConfig\n",
    "@hydra_runner(config_path=\"conf\", config_name=\"vits\")\n",
    "def main(cfg):\n",
    "    # Define the Lightning trainer\n",
    "    trainer = pl.Trainer(use_distributed_sampler=False, **cfg.trainer)\n",
    "    # exp_manager is a NeMo construct that helps with logging and checkpointing\n",
    "    exp_manager(trainer, cfg.get(\"exp_manager\", None))\n",
    "    # Define the VITS model, this will construct the model\n",
    "    model = VitsModel(cfg=cfg.model, trainer=trainer)\n",
    "    # Let's add a few more callbacks\n",
    "    trainer.callbacks.extend([pl.callbacks.LearningRateMonitor()])\n",
    "    # Call lightning trainer's fit() to train the model\n",
    "    trainer.fit(model)\n",
    "\n",
    "\n",
    "if __name__ == '__main__':\n",
    "    main()  # noqa pylint: disable=no-value-for-parameter\n",
    "```"
   ]
  },
  {
   "cell_type": "markdown",
   "metadata": {
    "id": "6nM-fZO-s75u"
   },
   "source": [
    "Let's take a look at the yaml config\n",
    "\n",
    "```yaml\n",
    "name: &name VITS\n",
    "\n",
    "train_dataset: ???\n",
    "validation_datasets: ???\n",
    "sup_data_path: null\n",
    "sup_data_types: null\n",
    "\n",
    "phoneme_dict_path: \"scripts/tts_dataset_files/ipa_cmudict-0.7b_nv23.01.txt\"\n",
    "heteronyms_path: \"scripts/tts_dataset_files/heteronyms-052722\"\n",
    "```\n",
    "\n",
    "The first part of the yaml defines dataset parameters used by VITS. Then in the head of 'model' section there are processing - related parameters. You can see\n",
    "that the sample rate is set to 22050 for LJSpeech. \n",
    "\n",
    "Looking at the yaml, there is `train_dataset: ???` and `validation_datasets: ???`. The ??? indicates to hydra that these values must be passed via the command line or the script will fail.\n",
    "\n",
    "Looking further down the yaml, we get to the pytorch lightning trainer parameters.\n",
    "\n",
    "```yaml\n",
    "trainer:\n",
    "  num_nodes: 1\n",
    "  devices: 2\n",
    "  accelerator: gpu\n",
    "  strategy: ddp_find_unused_parameters_true\n",
    "  precision: 32\n",
    "  max_epochs: -1\n",
    "  accumulate_grad_batches: 1\n",
    "  enable_checkpointing: false # Provided by exp_manager\n",
    "  logger: false # Provided by exp_manager\n",
    "  log_every_n_steps: 50\n",
    "  check_val_every_n_epoch: 1\n",
    "```\n",
    "\n",
    "These values can be changed either by editing the yaml or through the command line.\n",
    "\n",
    "Let's grab some simple audio data and test VITS."
   ]
  },
  {
   "cell_type": "code",
   "execution_count": null,
   "metadata": {
    "id": "GnEzODcorugt"
   },
   "outputs": [],
   "source": [
    "!wget https://github.com/NVIDIA/NeMo/releases/download/v0.11.0/test_data.tar.gz \\\n",
    "&& mkdir -p tests/data \\\n",
    "&& tar xzf test_data.tar.gz -C tests/data\n",
    "\n",
    "# Just like ASR, the VITS require .json files to define the training and validation data.\n",
    "!cat tests/data/asr/an4_val.json"
   ]
  },
  {
   "cell_type": "markdown",
   "metadata": {},
   "source": [
    "Now that we have some sample data, we can try training VITS!\n",
    "\n",
    "Note that the sample data is not enough data to fully train a VITS model. The following code uses a toy dataset to illustrate how the pipeline for training would work."
   ]
  },
  {
   "cell_type": "code",
   "execution_count": null,
   "metadata": {},
   "outputs": [],
   "source": [
    "!(python vits.py \\\n",
    "  model.sample_rate=22050 \\\n",
    "  train_dataset=tests/data/asr/an4_train.json \\\n",
    "  validation_datasets=tests/data/asr/an4_val.json \\\n",
    "  phoneme_dict_path=tts_dataset_files/ipa_cmudict-0.7b_nv23.01.txt \\\n",
    "  heteronyms_path=tts_dataset_files/heteronyms-052722 \\\n",
    "  trainer.max_epochs=3 \\\n",
    "  trainer.accelerator='gpu' \\\n",
    "  trainer.strategy='ddp_find_unused_parameters_true' \\\n",
    "  trainer.check_val_every_n_epoch=1 \\\n",
    "  trainer.devices=1)"
   ]
  },
  {
   "cell_type": "markdown",
   "metadata": {
    "id": "9erGDGZJ1H_p"
   },
   "source": [
    "# Training Data\n",
    "\n",
    "In order to train VITS, it is highly recommended to obtain high quality speech data with the following properties:\n",
    "  - Sampling rate of 22050Hz or higher\n",
    "  - Speech should contain a variety of speech phonemes\n",
    "  - Audio split into segments of 1-10 seconds\n",
    "  - Audio segments should not have silence at the beginning and end\n",
    "  - Audio segments should not contain long silences inside\n",
    "\n",
    "After obtaining the speech data and splitting into training, validation, and test sections, it is required to construct .json files to tell NeMo where to find these audio files.\n",
    "\n",
    "The .json files should adhere to the format required by the `nemo.collections.tts.data.dataset.TTSDataset` class. For example, here is a sample .json file\n",
    "\n",
    "```json\n",
    "{\"audio_filepath\": \"/path/to/audio1.wav\", \"text\": \"the transcription\", \"duration\": 0.82}\n",
    "{\"audio_filepath\": \"/path/to/audio2.wav\", \"text\": \"the other transcription\", \"duration\": 2.1}\n",
    "...\n",
    "```\n",
    "Please note that the duration is in seconds.\n"
   ]
  },
  {
   "cell_type": "markdown",
   "metadata": {},
   "source": [
    "## Evaluating VITS\n",
    "\n",
    "Let's evaluate the quality of the VITS model.\n",
    "\n",
    "VITS is end-to-end model, so we don't need any additional models to generate audios."
   ]
  },
  {
   "cell_type": "code",
   "execution_count": null,
   "metadata": {},
   "outputs": [],
   "source": [
    "!wget https://multilangaudiosamples.s3.us-east-2.amazonaws.com/LJ023-0089.wav"
   ]
  },
  {
   "cell_type": "code",
   "execution_count": null,
   "metadata": {},
   "outputs": [],
   "source": [
    "from matplotlib.pyplot import imshow\n",
    "from matplotlib import pyplot as plt\n",
    "import IPython.display as ipd\n",
    "import numpy as np\n",
    "import torch\n",
    "import librosa\n",
    "import soundfile as sf\n",
    "\n",
    "target_sr = 22050\n",
    "\n",
    "audio_path = \"./LJ023-0089.wav\"\n",
    "text_raw = \"That is not only my accusation.\"\n",
    "\n",
    "\n",
    "audio_data, orig_sr = sf.read(audio_path)\n",
    "if orig_sr != target_sr:\n",
    "    audio_data = librosa.core.resample(audio_data, orig_sr=orig_sr, target_sr=target_sr)\n",
    "\n",
    "# Let's double-check that everything matches up!\n",
    "print(f\"Duration (s): {len(audio_data)/target_sr}\")\n",
    "print(\"Transcript:\", text_raw)\n",
    "ipd.Audio(audio_data, rate=target_sr)"
   ]
  },
  {
   "cell_type": "code",
   "execution_count": null,
   "metadata": {},
   "outputs": [],
   "source": [
    "model = VitsModel.from_pretrained(\"tts_en_lj_vits\").cpu().eval()"
   ]
  },
  {
   "cell_type": "code",
   "execution_count": null,
   "metadata": {},
   "outputs": [],
   "source": [
    "tokens = model.parse(text_raw)\n",
    "audio_pred = model.convert_text_to_waveform(tokens=tokens).cpu().detach().numpy()\n",
    "\n",
    "print(\"predicted audio\")\n",
    "ipd.Audio(audio_pred, rate=target_sr)"
   ]
  },
  {
   "cell_type": "code",
   "execution_count": null,
   "metadata": {},
   "outputs": [],
   "source": [
    "audio_to_mel = model.audio_to_melspec_processor\n",
    "\n",
    "\n",
    "len_audio = torch.tensor(len(audio_data)).view(1, -1)\n",
    "\n",
    "spec_pred, _ = audio_to_mel(torch.tensor(audio_pred).view(1, -1), len_audio)\n",
    "spec_orig, _ = audio_to_mel(torch.tensor(audio_data).view(1, -1), len_audio)"
   ]
  },
  {
   "cell_type": "code",
   "execution_count": null,
   "metadata": {},
   "outputs": [],
   "source": [
    "fig, ax = plt.subplots(1, 2)\n",
    "\n",
    "ax[0].imshow(spec_orig[0][0].cpu().detach())\n",
    "ax[1].imshow(spec_pred[0][0].cpu().detach())\n",
    "\n",
    "ax[0].set_title('Original spectrogram')\n",
    "ax[1].set_title('Predicted spectrogram')\n",
    "fig.show()"
   ]
  }
 ],
 "metadata": {
  "accelerator": "GPU",
  "colab": {
   "collapsed_sections": [],
   "name": "Vits.ipynb",
   "provenance": []
  },
  "kernelspec": {
   "display_name": "Python 3",
   "language": "python",
   "name": "python3"
  },
  "language_info": {
   "codemirror_mode": {
    "name": "ipython",
    "version": 3
   },
   "file_extension": ".py",
   "mimetype": "text/x-python",
   "name": "python",
   "nbconvert_exporter": "python",
   "pygments_lexer": "ipython3",
   "version": "3.9.7"
  }
 },
 "nbformat": 4,
 "nbformat_minor": 1
}<|MERGE_RESOLUTION|>--- conflicted
+++ resolved
@@ -63,17 +63,12 @@
     "# !pip install wget text-unidecode matplotlib>=3.3.2\n",
     "\n",
     "## Install NeMo\n",
-<<<<<<< HEAD
     "BRANCH = 'r1.20.0'\n",
     "# !python -m pip install \"git+https://github.com/NVIDIA/NeMo.git@${BRANCH}#egg=nemo_toolkit[all]\"\n",
     "\n",
     "## Install pynini\n",
     "# !wget https://raw.githubusercontent.com/NVIDIA/NeMo/$BRANCH/nemo_text_processing/install_pynini.sh\n",
     "# !bash install_pynini.sh\n",
-=======
-    "BRANCH = 'r1.21.0'\n",
-    "# !python -m pip install \"git+https://github.com/NVIDIA/NeMo.git@$BRANCH#egg=nemo_toolkit[all]\"\n",
->>>>>>> dbe4542f
     "\n",
     "\"\"\"\n",
     "Remember to restart the runtime for the kernel to pick up any upgraded packages (e.g. matplotlib)!\n",
