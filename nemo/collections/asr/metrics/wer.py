# Copyright (c) 2020, NVIDIA CORPORATION.  All rights reserved.
#
# Licensed under the Apache License, Version 2.0 (the "License");
# you may not use this file except in compliance with the License.
# You may obtain a copy of the License at
#
#     http://www.apache.org/licenses/LICENSE-2.0
#
# Unless required by applicable law or agreed to in writing, software
# distributed under the License is distributed on an "AS IS" BASIS,
# WITHOUT WARRANTIES OR CONDITIONS OF ANY KIND, either express or implied.
# See the License for the specific language governing permissions and
# limitations under the License.

<<<<<<< HEAD
from typing import List, Tuple, Union
=======
from typing import List, Optional, Tuple, Union
>>>>>>> 05d5218c

import editdistance
import jiwer
import torch
from torchmetrics import Metric

from nemo.collections.asr.parts.submodules.ctc_decoding import AbstractCTCDecoding
<<<<<<< HEAD
=======
from nemo.collections.asr.parts.submodules.multitask_decoding import AbstractMultiTaskDecoding
>>>>>>> 05d5218c
from nemo.collections.asr.parts.submodules.rnnt_decoding import AbstractRNNTDecoding
from nemo.utils import logging

__all__ = ['word_error_rate', 'word_error_rate_detail', 'WER']


def move_dimension_to_the_front(tensor, dim_index):
    all_dims = list(range(tensor.ndim))
    return tensor.permute(*([dim_index] + all_dims[:dim_index] + all_dims[dim_index + 1 :]))


def word_error_rate(hypotheses: List[str], references: List[str], use_cer=False) -> float:
    """
    Computes Average Word Error rate between two texts represented as
    corresponding lists of string.

    Hypotheses and references must have same length.

    Args:
        hypotheses (list): list of hypotheses
        references(list) : list of references
        use_cer (bool): set True to enable cer

    Returns:
        wer (float): average word error rate
    """
    scores = 0
    words = 0
    if len(hypotheses) != len(references):
        raise ValueError(
            "In word error rate calculation, hypotheses and reference"
            " lists must have the same number of elements. But I got:"
            "{0} and {1} correspondingly".format(len(hypotheses), len(references))
        )
    for h, r in zip(hypotheses, references):
        if use_cer:
            h_list = list(h)
            r_list = list(r)
        else:
            h_list = h.split()
            r_list = r.split()
        words += len(r_list)
        # May deprecate using editdistance in future release for here and rest of codebase
        # once we confirm jiwer is reliable.
        scores += editdistance.eval(h_list, r_list)
    if words != 0:
        wer = 1.0 * scores / words
    else:
        wer = float('inf')
    return wer


def word_error_rate_detail(
    hypotheses: List[str], references: List[str], use_cer=False
) -> Tuple[float, int, float, float, float]:
    """
    Computes Average Word Error Rate with details (insertion rate, deletion rate, substitution rate)
    between two texts represented as corresponding lists of string.

    Hypotheses and references must have same length.

    Args:
        hypotheses (list): list of hypotheses
        references(list) : list of references
        use_cer (bool): set True to enable cer

    Returns:
        wer (float): average word error rate
        words (int):  Total number of words/charactors of given reference texts
        ins_rate (float): average insertion error rate
        del_rate (float): average deletion error rate
        sub_rate (float): average substitution error rate
    """
    scores = 0
    words = 0
    ops_count = {'substitutions': 0, 'insertions': 0, 'deletions': 0}

    if len(hypotheses) != len(references):
        raise ValueError(
            "In word error rate calculation, hypotheses and reference"
            " lists must have the same number of elements. But I got:"
            "{0} and {1} correspondingly".format(len(hypotheses), len(references))
        )

    for h, r in zip(hypotheses, references):
        if use_cer:
            h_list = list(h)
            r_list = list(r)
        else:
            h_list = h.split()
            r_list = r.split()

        # To get rid of the issue that jiwer does not allow empty string
        if len(r_list) == 0:
            if len(h_list) != 0:
                errors = len(h_list)
                ops_count['insertions'] += errors
            else:
                errors = 0
        else:
            if use_cer:
                measures = jiwer.cer(r, h, return_dict=True)
            else:
                measures = jiwer.compute_measures(r, h)

            errors = measures['insertions'] + measures['deletions'] + measures['substitutions']
            ops_count['insertions'] += measures['insertions']
            ops_count['deletions'] += measures['deletions']
            ops_count['substitutions'] += measures['substitutions']

        scores += errors
        words += len(r_list)

    if words != 0:
        wer = 1.0 * scores / words
        ins_rate = 1.0 * ops_count['insertions'] / words
        del_rate = 1.0 * ops_count['deletions'] / words
        sub_rate = 1.0 * ops_count['substitutions'] / words
    else:
        wer, ins_rate, del_rate, sub_rate = float('inf'), float('inf'), float('inf'), float('inf')

    return wer, words, ins_rate, del_rate, sub_rate


def word_error_rate_per_utt(hypotheses: List[str], references: List[str], use_cer=False) -> Tuple[List[float], float]:
    """
    Computes Word Error Rate per utterance and the average WER
    between two texts represented as corresponding lists of string. 
    
    Hypotheses and references must have same length.

    Args:
        hypotheses (list): list of hypotheses
        references(list) : list of references
        use_cer (bool): set True to enable cer

    Returns:
        wer_per_utt (List[float]): word error rate per utterance
        avg_wer (float): average word error rate
    """
    scores = 0
    words = 0
    wer_per_utt = []

    if len(hypotheses) != len(references):
        raise ValueError(
            "In word error rate calculation, hypotheses and reference"
            " lists must have the same number of elements. But I got:"
            "{0} and {1} correspondingly".format(len(hypotheses), len(references))
        )

    for h, r in zip(hypotheses, references):
        if use_cer:
            h_list = list(h)
            r_list = list(r)
        else:
            h_list = h.split()
            r_list = r.split()

        # To get rid of the issue that jiwer does not allow empty string
        if len(r_list) == 0:
            if len(h_list) != 0:
                errors = len(h_list)
                wer_per_utt.append(float('inf'))
        else:
            if use_cer:
                measures = jiwer.cer(r, h, return_dict=True)
                er = measures['cer']
            else:
                measures = jiwer.compute_measures(r, h)
                er = measures['wer']

            errors = measures['insertions'] + measures['deletions'] + measures['substitutions']
            wer_per_utt.append(er)

        scores += errors
        words += len(r_list)

    if words != 0:
        avg_wer = 1.0 * scores / words
    else:
        avg_wer = float('inf')

    return wer_per_utt, avg_wer


class WER(Metric):
    """
    This metric computes numerator and denominator for Overall Word Error Rate (WER) between prediction and reference
    texts. When doing distributed training/evaluation the result of ``res=WER(predictions, predictions_lengths, targets, target_lengths)``
    calls will be all-reduced between all workers using SUM operations. Here ``res`` contains three numbers
    ``res=[wer, total_levenstein_distance, total_number_of_words]``.

    If used with PytorchLightning LightningModule, include wer_numerator and wer_denominators inside validation_step
    results. Then aggregate (sum) then at the end of validation epoch to correctly compute validation WER.

    Example:
        def validation_step(self, batch, batch_idx):
            ...
            wer_num, wer_denom = self.__wer(predictions, predictions_len, transcript, transcript_len)
            self.val_outputs = {'val_loss': loss_value, 'val_wer_num': wer_num, 'val_wer_denom': wer_denom}
            return self.val_outputs

        def on_validation_epoch_end(self):
            ...
            wer_num = torch.stack([x['val_wer_num'] for x in self.val_outputs]).sum()
            wer_denom = torch.stack([x['val_wer_denom'] for x in self.val_outputs]).sum()
            tensorboard_logs = {'validation_loss': val_loss_mean, 'validation_avg_wer': wer_num / wer_denom}
            self.val_outputs.clear()  # free memory
            return {'val_loss': val_loss_mean, 'log': tensorboard_logs}

    Args:
        decoding: An instance of CTCDecoding or RNNTDecoding.
        use_cer: Whether to use Character Error Rate instead of Word Error Rate.
        log_prediction: Whether to log a single decoded sample per call.
        batch_dim_index: Index corresponding to batch dimension. (For RNNT.)
        dist_dync_on_step: Whether to perform reduction on forward pass of metric.

    Returns:
        res: a tuple of 3 zero dimensional float32 ``torch.Tensor` objects: a WER score, a sum of Levenstein's
            distances for all prediction - reference pairs, total number of words in all references.
    """

    full_state_update: bool = True

    def __init__(
        self,
<<<<<<< HEAD
        decoding: Union[AbstractCTCDecoding, AbstractRNNTDecoding],
=======
        decoding: Union[AbstractCTCDecoding, AbstractRNNTDecoding, AbstractMultiTaskDecoding],
>>>>>>> 05d5218c
        use_cer=False,
        log_prediction=True,
        fold_consecutive=True,
        batch_dim_index=0,
        dist_sync_on_step=False,
    ):
        super().__init__(dist_sync_on_step=dist_sync_on_step)

        self.decoding = decoding
        self.use_cer = use_cer
        self.log_prediction = log_prediction
        self.fold_consecutive = fold_consecutive
        self.batch_dim_index = batch_dim_index

<<<<<<< HEAD
        self.decode = None
        if isinstance(self.decoding, AbstractRNNTDecoding):
            self.decode = lambda predictions, predictions_lengths: self.decoding.rnnt_decoder_predictions_tensor(
                encoder_output=predictions, encoded_lengths=predictions_lengths
            )
        elif isinstance(self.decoding, AbstractCTCDecoding):
            self.decode = lambda predictions, predictions_lengths: self.decoding.ctc_decoder_predictions_tensor(
=======
        self.has_spl_tokens = False
        self.decode = None
        if isinstance(self.decoding, AbstractRNNTDecoding):
            self.decode = lambda predictions, predictions_lengths, predictions_mask, input_ids, targets: self.decoding.rnnt_decoder_predictions_tensor(
                encoder_output=predictions, encoded_lengths=predictions_lengths
            )
        elif isinstance(self.decoding, AbstractCTCDecoding):
            self.decode = lambda predictions, predictions_lengths, predictions_mask, input_ids, targets: self.decoding.ctc_decoder_predictions_tensor(
>>>>>>> 05d5218c
                decoder_outputs=predictions,
                decoder_lengths=predictions_lengths,
                fold_consecutive=self.fold_consecutive,
            )
<<<<<<< HEAD
=======
        elif isinstance(self.decoding, AbstractMultiTaskDecoding):
            self.has_spl_tokens = True
            self.decode = lambda predictions, prediction_lengths, predictions_mask, input_ids, targets: self.decoding.decode_predictions_tensor(
                encoder_hidden_states=predictions,
                encoder_input_mask=predictions_mask,
                decoder_input_ids=input_ids,
                return_hypotheses=False,
            )
>>>>>>> 05d5218c
        else:
            raise TypeError(f"WER metric does not support decoding of type {type(self.decoding)}")

        self.add_state("scores", default=torch.tensor(0), dist_reduce_fx='sum', persistent=False)
        self.add_state("words", default=torch.tensor(0), dist_reduce_fx='sum', persistent=False)

    def update(
        self,
        predictions: torch.Tensor,
        predictions_lengths: torch.Tensor,
        targets: torch.Tensor,
        targets_lengths: torch.Tensor,
<<<<<<< HEAD
=======
        predictions_mask: Optional[torch.Tensor] = None,
        input_ids: Optional[torch.Tensor] = None,
>>>>>>> 05d5218c
    ):
        """
        Updates metric state.
        Args:
            predictions: an integer torch.Tensor of shape ``[Batch, Time, {Vocabulary}]`` (if ``batch_dim_index == 0``) or
                ``[Time, Batch]`` (if ``batch_dim_index == 1``)
            prediction_lengths: an integer torch.Tensor of shape ``[Batch]``
            targets: an integer torch.Tensor of shape ``[Batch, Time]`` (if ``batch_dim_index == 0``) or
                ``[Time, Batch]`` (if ``batch_dim_index == 1``)
            target_lengths: an integer torch.Tensor of shape ``[Batch]``
            predictions_lengths: an integer torch.Tensor of shape ``[Batch]``
        """
        words = 0
        scores = 0
        references = []
        with torch.no_grad():
            tgt_lenths_cpu_tensor = targets_lengths.long().cpu()
            targets_cpu_tensor = targets.long().cpu()
            # check batch_dim_index is first dim
            if self.batch_dim_index != 0:
                targets_cpu_tensor = move_dimension_to_the_front(targets_cpu_tensor, self.batch_dim_index)
            # iterate over batch
            for ind in range(targets_cpu_tensor.shape[0]):
                tgt_len = tgt_lenths_cpu_tensor[ind].item()
                target = targets_cpu_tensor[ind][:tgt_len].numpy().tolist()
                reference = self.decoding.decode_tokens_to_str(target)
                references.append(reference)
<<<<<<< HEAD
            hypotheses, _ = self.decode(predictions, predictions_lengths)
=======
            hypotheses, _ = self.decode(predictions, predictions_lengths, predictions_mask, input_ids, targets)

            if self.has_spl_tokens:
                hypotheses = [self.decoding.strip_special_tokens(hyp) for hyp in hypotheses]
                references = [self.decoding.strip_special_tokens(ref) for ref in references]
>>>>>>> 05d5218c

        if self.log_prediction:
            logging.info(f"\n")
            logging.info(f"reference:{references[0]}")
            logging.info(f"predicted:{hypotheses[0]}")

        for h, r in zip(hypotheses, references):
            if self.use_cer:
                h_list = list(h)
                r_list = list(r)
            else:
                h_list = h.split()
                r_list = r.split()
            words += len(r_list)
            # Compute Levenstein's distance
            scores += editdistance.eval(h_list, r_list)

        self.scores = torch.tensor(scores, device=self.scores.device, dtype=self.scores.dtype)
        self.words = torch.tensor(words, device=self.words.device, dtype=self.words.dtype)

    def compute(self):
        scores = self.scores.detach().float()
        words = self.words.detach().float()
        return scores / words, scores, words<|MERGE_RESOLUTION|>--- conflicted
+++ resolved
@@ -12,11 +12,7 @@
 # See the License for the specific language governing permissions and
 # limitations under the License.
 
-<<<<<<< HEAD
-from typing import List, Tuple, Union
-=======
 from typing import List, Optional, Tuple, Union
->>>>>>> 05d5218c
 
 import editdistance
 import jiwer
@@ -24,10 +20,7 @@
 from torchmetrics import Metric
 
 from nemo.collections.asr.parts.submodules.ctc_decoding import AbstractCTCDecoding
-<<<<<<< HEAD
-=======
 from nemo.collections.asr.parts.submodules.multitask_decoding import AbstractMultiTaskDecoding
->>>>>>> 05d5218c
 from nemo.collections.asr.parts.submodules.rnnt_decoding import AbstractRNNTDecoding
 from nemo.utils import logging
 
@@ -255,11 +248,7 @@
 
     def __init__(
         self,
-<<<<<<< HEAD
-        decoding: Union[AbstractCTCDecoding, AbstractRNNTDecoding],
-=======
         decoding: Union[AbstractCTCDecoding, AbstractRNNTDecoding, AbstractMultiTaskDecoding],
->>>>>>> 05d5218c
         use_cer=False,
         log_prediction=True,
         fold_consecutive=True,
@@ -274,15 +263,6 @@
         self.fold_consecutive = fold_consecutive
         self.batch_dim_index = batch_dim_index
 
-<<<<<<< HEAD
-        self.decode = None
-        if isinstance(self.decoding, AbstractRNNTDecoding):
-            self.decode = lambda predictions, predictions_lengths: self.decoding.rnnt_decoder_predictions_tensor(
-                encoder_output=predictions, encoded_lengths=predictions_lengths
-            )
-        elif isinstance(self.decoding, AbstractCTCDecoding):
-            self.decode = lambda predictions, predictions_lengths: self.decoding.ctc_decoder_predictions_tensor(
-=======
         self.has_spl_tokens = False
         self.decode = None
         if isinstance(self.decoding, AbstractRNNTDecoding):
@@ -291,13 +271,10 @@
             )
         elif isinstance(self.decoding, AbstractCTCDecoding):
             self.decode = lambda predictions, predictions_lengths, predictions_mask, input_ids, targets: self.decoding.ctc_decoder_predictions_tensor(
->>>>>>> 05d5218c
                 decoder_outputs=predictions,
                 decoder_lengths=predictions_lengths,
                 fold_consecutive=self.fold_consecutive,
             )
-<<<<<<< HEAD
-=======
         elif isinstance(self.decoding, AbstractMultiTaskDecoding):
             self.has_spl_tokens = True
             self.decode = lambda predictions, prediction_lengths, predictions_mask, input_ids, targets: self.decoding.decode_predictions_tensor(
@@ -306,7 +283,6 @@
                 decoder_input_ids=input_ids,
                 return_hypotheses=False,
             )
->>>>>>> 05d5218c
         else:
             raise TypeError(f"WER metric does not support decoding of type {type(self.decoding)}")
 
@@ -319,11 +295,8 @@
         predictions_lengths: torch.Tensor,
         targets: torch.Tensor,
         targets_lengths: torch.Tensor,
-<<<<<<< HEAD
-=======
         predictions_mask: Optional[torch.Tensor] = None,
         input_ids: Optional[torch.Tensor] = None,
->>>>>>> 05d5218c
     ):
         """
         Updates metric state.
@@ -351,15 +324,11 @@
                 target = targets_cpu_tensor[ind][:tgt_len].numpy().tolist()
                 reference = self.decoding.decode_tokens_to_str(target)
                 references.append(reference)
-<<<<<<< HEAD
-            hypotheses, _ = self.decode(predictions, predictions_lengths)
-=======
             hypotheses, _ = self.decode(predictions, predictions_lengths, predictions_mask, input_ids, targets)
 
             if self.has_spl_tokens:
                 hypotheses = [self.decoding.strip_special_tokens(hyp) for hyp in hypotheses]
                 references = [self.decoding.strip_special_tokens(ref) for ref in references]
->>>>>>> 05d5218c
 
         if self.log_prediction:
             logging.info(f"\n")
