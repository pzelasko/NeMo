# Copyright (c) 2022, NVIDIA CORPORATION.  All rights reserved.
#
# Licensed under the Apache License, Version 2.0 (the "License");
# you may not use this file except in compliance with the License.
# You may obtain a copy of the License at
#
#     http://www.apache.org/licenses/LICENSE-2.0
#
# Unless required by applicable law or agreed to in writing, software
# distributed under the License is distributed on an "AS IS" BASIS,
# WITHOUT WARRANTIES OR CONDITIONS OF ANY KIND, either express or implied.
# See the License for the specific language governing permissions and
# limitations under the License.

"""Utilities for models."""
import itertools
import math
from typing import Dict, Iterator, List, Tuple, Union

import torch
<<<<<<< HEAD
import torch.nn as nn

from torch import Tensor
=======
from nemo.utils import logging, logging_mode
>>>>>>> 8b04025c

try:
    from apex.normalization import MixedFusedRMSNorm
    from apex.normalization.fused_layer_norm import FusedLayerNorm  # NOQA
    from apex.transformer.enums import AttnMaskType
    from apex.transformer.layers.layer_norm import FastLayerNorm
    from apex.transformer.pipeline_parallel.schedules.common import listify_model

    HAVE_APEX = True

except (ImportError, ModuleNotFoundError):

    HAVE_APEX = False

try:
    from megatron.core import parallel_state, tensor_parallel
    from megatron.core.tensor_parallel.layers import linear_with_grad_accumulation_and_async_allreduce

    HAVE_MEGATRON_CORE = True

except (ImportError, ModuleNotFoundError):

    HAVE_MEGATRON_CORE = False


def ApproxGELUActivation(input: Tensor):
    """
    Applies GELU approximation that is fast but somewhat inaccurate. See: https://github.com/hendrycks/GELUs
    """
    return input * torch.sigmoid(1.702 * input)


class ApexGuardDefaults(object):
    """
    This class can be used to replace missing classes when apex is missing.
    """

    def __init__(self):
        super().__init__()

    def __getattr__(self, item):
        return None


def parallel_lm_logits(
    input_: torch.Tensor,
    word_embeddings_weight: torch.Tensor,
    parallel_output: bool,
    bias: torch.Tensor = None,
    async_tensor_model_parallel_allreduce: bool = False,
    sequence_parallel: bool = False,
    gradient_accumulation_fusion: bool = False,
):
    """Language Model logits using word embedding weights.

    Args:
        input_ (torch.Tensor): [b, s, h]
        word_embeddings_weight (torch.Tensor): [(padded) vocab size, h]
        parallel_output (bool): False will gather logits from tensor model parallel region
        bias (torch.Tensor, optional): bias tensor. Defaults to None.
        async_tensor_model_parallel_allreduce (bool, optional): Defaults to False.
        sequence_parallel (bool, optional): If True will use sequence parallelism. Defaults to False.
        gradient_accumulation_fusioa (bool, optional): If True fuse gradient accumulation to WGRAD GEMM

    Returns:
        torch.Tensor: [b, s, (padded) vocab size]
    """

    tensor_model_parallel = parallel_state.get_tensor_model_parallel_world_size() > 1

    # async grad allreduce can only be used when not using sequence parallelism
    async_grad_allreduce = async_tensor_model_parallel_allreduce and tensor_model_parallel and not sequence_parallel

    # copy input_ to model parallel region if needed
    if async_tensor_model_parallel_allreduce or sequence_parallel:
        input_parallel = input_

    else:
        input_parallel = tensor_parallel.copy_to_tensor_model_parallel_region(input_)

    # Matrix multiply.
    logits_parallel = linear_with_grad_accumulation_and_async_allreduce(
        input=input_parallel,
        weight=word_embeddings_weight,
        bias=bias,
        gradient_accumulation_fusion=gradient_accumulation_fusion,
        async_grad_allreduce=async_grad_allreduce,
        sequence_parallel=sequence_parallel,
    )

    # Gather if needed.
    if parallel_output:
        return logits_parallel
    else:
        return tensor_parallel.gather_from_tensor_model_parallel_region(logits_parallel)


def init_method_normal(sigma):
    """Init method based on N(0, sigma)."""

    def init_(tensor):
        return torch.nn.init.normal_(tensor, mean=0.0, std=sigma)

    return init_


def init_method_const(val):
    def init_(tensor):
        return torch.nn.init.constant_(tensor, val)

    return init_


def scaled_init_method_normal(sigma, num_layers):
    """Init method based on N(0, sigma/sqrt(2*num_layers)."""
    std = sigma / math.sqrt(2.0 * num_layers)

    def init_(tensor):
        return torch.nn.init.normal_(tensor, mean=0.0, std=std)

    return init_


def attention_mask_func(attention_scores, attention_mask):
    attention_scores.masked_fill_(attention_mask, -10000.0)
    return attention_scores


def get_linear_layer(rows, columns, init_method):
    """Simple linear layer with weight initialization."""
    layer = torch.nn.Linear(rows, columns)
    init_method(layer.weight)
    with torch.no_grad():
        layer.bias.zero_()
    return layer


@torch.jit.script
def gelu_impl(x):
    """OpenAI's gelu implementation."""
    return 0.5 * x * (1.0 + torch.tanh(0.7978845608028654 * x * (1.0 + 0.044715 * x * x)))


def openai_gelu(x):
    return gelu_impl(x)


def squared_relu(x):
    return torch.pow(torch.nn.functional.relu(x), 2)


# This is actually Python equivalent of torch.nn.functional.gelu(), also with type hints for ONNX exporter
@torch.jit.script
def erf_gelu(x):
    return x * 0.5 * (torch.erf(x / 1.41421).to(dtype=x.dtype) + torch.ones_like(x).to(dtype=x.dtype))


def average_losses_across_data_parallel_group(losses):
    """Reduce a tensor of losses across all GPUs."""
    averaged_losses = torch.cat([loss.clone().detach().view(1) for loss in losses])
    torch.distributed.all_reduce(averaged_losses, group=parallel_state.get_data_parallel_group())
    averaged_losses = averaged_losses / torch.distributed.get_world_size(
        group=parallel_state.get_data_parallel_group()
    )

    return averaged_losses


def get_ltor_masks_and_position_ids(
    data, eod_token, reset_position_ids, reset_attention_mask, eod_mask_loss, compute_attention_mask=True
):
    """Build masks and position id for left to right model."""

    # Extract batch size and sequence length.
    micro_batch_size, seq_length = data.size()

    # Attention mask (lower triangular).
    if reset_attention_mask:
        att_mask_batch = micro_batch_size
    else:
        att_mask_batch = 1

    attention_mask = None
    if compute_attention_mask:
        attention_mask = torch.tril(torch.ones((att_mask_batch, seq_length, seq_length), device=data.device)).view(
            att_mask_batch, 1, seq_length, seq_length
        )

    # Loss mask.
    loss_mask = torch.ones(data.size(), dtype=torch.float, device=data.device)
    if eod_mask_loss:
        loss_mask[data == eod_token] = 0.0

    # Position ids.
    position_ids = torch.arange(seq_length, dtype=torch.long, device=data.device)
    position_ids = position_ids.unsqueeze(0).repeat(micro_batch_size, 1)
    # We need to clone as the ids will be modifed based on batch index.
    if reset_position_ids:
        position_ids = position_ids.clone()

    if reset_position_ids or reset_attention_mask:
        # Loop through the batches:
        for b in range(micro_batch_size):

            # Find indecies where EOD token is.
            eod_index = position_ids[b, data[b] == eod_token]
            # Detach indecies from positions if going to modify positions.
            if reset_position_ids:
                eod_index = eod_index.clone()

            # Loop through EOD indicies:
            prev_index = 0
            for j in range(eod_index.size()[0]):
                i = eod_index[j]
                # Mask attention loss.
                if reset_attention_mask:
                    attention_mask[b, 0, (i + 1) :, : (i + 1)] = 0
                # Reset positions.
                if reset_position_ids:
                    position_ids[b, (i + 1) :] -= i + 1 - prev_index
                    prev_index = i + 1

    if compute_attention_mask:
        # Convert attention mask to binary:
        attention_mask = attention_mask < 0.5

    return attention_mask, loss_mask, position_ids


def attn_mask_postprocess(attn_mask):
    # [b, 1, s, s]
    # Attn_masks for enc-dec attn and dec attn is None when trying to get just the encoder hidden states.
    if attn_mask is None:
        return None
    extended_attention_mask = attn_mask.unsqueeze(1)
    return extended_attention_mask


def enc_dec_extended_attention_mask(attention_mask_list):

    return [attn_mask_postprocess(attn_mask) for attn_mask in attention_mask_list]


def build_position_ids(token_ids):
    # Create position ids
    seq_length = token_ids.size(1)
    position_ids = torch.arange(seq_length, dtype=torch.long, device=token_ids.device)
    position_ids = position_ids.unsqueeze(0).expand_as(token_ids).clone()

    return position_ids


def make_attention_mask_3d(source_mask, target_mask):
    """
    Returns a 3-dimensional (3-D) attention mask
    :param source_block: 2-D array
    :param target_block: 2-D array
    """
    mask = target_mask[:, None, :] * source_mask[:, :, None]
    return mask


def make_inference_attention_mask_3d(source_block, target_block, pad_id):
    """
    Returns a 3-dimensional (3-D) attention mask
    :param source_block: 2-D array
    :param target_block: 2-D array
    """
    # mask = (target_block[:, None, :] != pad_id) * (source_block[:, :, None] != pad_id)
    return make_attention_mask_3d(source_block != pad_id, target_block != pad_id)


def make_inference_history_mask_3d(block):
    batch, length = block.shape
    arange = torch.arange(length, device=block.device)
    history_mask = (arange[None,] <= arange[:, None])[
        None,
    ]
    history_mask = history_mask.expand(batch, length, length)
    return history_mask


def build_attention_mask_3d_padding(source_mask, target_mask):
    """
    Returns a 3D joint attention mask for Megatron given two 2D masks
    :param source_mask - True for non-masked, else masked [batch, src length]
    :param target_mask - True for non-masked, else masked [batch, tgt length]
    """
    mask = make_attention_mask_3d(source_mask, target_mask)
    # invert mask for Megatron
    return mask < 0.5


def build_attention_mask_3d_causal(source_mask, target_mask):
    """
    Returns a 3D joint attention mask for Megatron given two 2D masks
    :param source_mask - True for non-masked, else masked [batch, src length]
    :param target_mask - True for non-masked, else masked [batch, tgt length]
    """
    causal_mask = make_inference_history_mask_3d(target_mask)
    mask = make_attention_mask_3d(source_mask, target_mask)
    mask = mask * causal_mask
    # invert mask for Megatron
    return mask < 0.5


def build_attention_mask_3d(source_mask, target_mask, attn_mask_type):
    """
    Returns a 3D attention mask for Megatron given two 2D masks
    :param source_mask - < 0.5 for non-masked, else masked [batch, src length]
    :param target_mask - < 0.5 for non-masked, else masked [batch, tgt length]
    :param attn_mask_type - AttnMaskType enum
    """
    if attn_mask_type == AttnMaskType.padding:
        mask = build_attention_mask_3d_padding(source_mask, target_mask)
    elif attn_mask_type == AttnMaskType.causal:
        mask = build_attention_mask_3d_causal(source_mask, target_mask)
    else:
        raise ValueError(f"Unsupported attention mask attn_mask_type = {attn_mask_type}")

    return mask


def get_params_for_weight_decay_optimization(
    model: Union[torch.nn.Module, List[torch.nn.Module]],
) -> Dict[str, torch.nn.Parameter]:
    """Divide params into with-weight-decay and without-weight-decay groups.

    Layernorms and biases will have no weight decay but the rest will.
    """
    modules = listify_model(model)
    weight_decay_params = {'params': []}
    no_weight_decay_params = {'params': [], 'weight_decay': 0.0}
    for module in modules:
        for module_ in module.modules():
            if isinstance(module_, (FusedLayerNorm, FastLayerNorm, MixedFusedRMSNorm)):
                no_weight_decay_params['params'].extend(
                    [p for p in list(module_._parameters.values()) if p is not None]
                )
            else:
                weight_decay_params['params'].extend(
                    [p for n, p in list(module_._parameters.items()) if p is not None and n != 'bias']
                )
                no_weight_decay_params['params'].extend(
                    [p for n, p in list(module_._parameters.items()) if p is not None and n == 'bias']
                )

    return weight_decay_params, no_weight_decay_params


def get_all_params_for_weight_decay_optimization(
    model: Union[torch.nn.Module, List[torch.nn.Module]],
) -> Tuple[Dict[str, List[torch.nn.Parameter]]]:
    """Use all params for weight decay."""
    modules = listify_model(model)

    weight_decay_params = [
        p for module in modules for module_ in module.modules() for p in module_._parameters.values() if p is not None
    ]

    return ({'params': weight_decay_params},)


def split_list(inputs, num_chunks):
    """
    Split a list into equal sized chunks
    """
    chunk_size = len(inputs) // num_chunks
    assert len(inputs) % chunk_size == 0, "Issue with batch size configuration!"
    return [inputs[i : i + chunk_size] for i in range(0, len(inputs), chunk_size)]


def get_iterator_k_split(batch: Union[Dict, List[torch.Tensor]], num_microbatches: int) -> Iterator:
    """
    Split a batch into k microbatches, where the batch size is divisible by k. Batch could be 
    a dictionary of tensors or a list of tensors. A dictionary batch could also have items of List type,
    as long as the length of that list is the same as the batch size.
    """
    if isinstance(batch, dict):
        discard_items = [k for k, v in batch.items() if not isinstance(v, (torch.Tensor, list))]
        if len(discard_items) > 0:
            logging.warning(f"Discarding the following items from the batch: {discard_items}", mode=logging_mode.ONCE)

        batch = {k: v for k, v in batch.items() if isinstance(v, (torch.Tensor, list))}
        tensor_items = {k: v for k, v in batch.items() if isinstance(v, torch.Tensor)}
        list_items = {k: v for k, v in batch.items() if isinstance(v, list)}

        # Split tensor items
        items = list(tensor_items.items())
        assert items[0][1].shape[0] % num_microbatches == 0, "Issue with batch size configuration!"
        split_batch = [torch.tensor_split(item[1], num_microbatches, dim=0) for item in items]

        if len(list_items) == 0:
            # Only have tensor items
            microbatches = [
                [(items[i][0], split_batch[i][j]) for i in range(len(items))] for j in range(num_microbatches)
            ]
        else:
            # Split list items
            list_items = list(list_items.items())
            split_list_batch = [split_list(item[1], num_microbatches) for item in list_items]
            # Merge tensor and list items
            all_keys = [item[0] for item in items] + [item[0] for item in list_items]
            all_split_batch = split_batch + split_list_batch
            microbatches = [
                [(all_keys[i], all_split_batch[i][j]) for i in range(len(all_keys))] for j in range(num_microbatches)
            ]
        microbatches = [dict(elem) for elem in microbatches]
    else:
        # Split a list of torch tensors
        assert batch[0].shape[0] % num_microbatches == 0, "Issue with batch size configuration!"
        split_batch = [
            torch.tensor_split(item, num_microbatches, dim=0) if torch.is_tensor(item) else item for item in batch
        ]
        microbatches = [
            [elem[i] if elem is not None else elem for elem in split_batch] for i in range(num_microbatches)
        ]

    return itertools.chain(microbatches)


def _cast_if_autocast_enabled(tensor):
    if torch.is_autocast_enabled():
        if isinstance(tensor, torch.Tensor):
            if tensor.device.type == 'cuda':
                dtype = torch.get_autocast_gpu_dtype()
            elif tensor.device.type == 'cpu':
                dtype = torch.get_autocast_cpu_dtype()
            else:
                raise NotImplementedError()
            return tensor.to(dtype=dtype)
    return tensor<|MERGE_RESOLUTION|>--- conflicted
+++ resolved
@@ -18,13 +18,10 @@
 from typing import Dict, Iterator, List, Tuple, Union
 
 import torch
-<<<<<<< HEAD
 import torch.nn as nn
 
 from torch import Tensor
-=======
 from nemo.utils import logging, logging_mode
->>>>>>> 8b04025c
 
 try:
     from apex.normalization import MixedFusedRMSNorm
